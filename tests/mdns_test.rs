use if_addrs::{IfAddr, Interface};
use mdns_sd::{
    DaemonEvent, DaemonStatus, HostnameResolutionEvent, IfKind, IntoTxtProperties, ScopedIp,
    ServiceDaemon, ServiceEvent, ServiceInfo, TxtProperty, UnregisterStatus,
};
use std::collections::{HashMap, HashSet};
use std::net::{IpAddr, Ipv4Addr, Ipv6Addr};
use std::thread::sleep;
use std::time::{Duration, SystemTime};
use std::u32;
use test_log::test;

/// This test covers:
/// register(announce), browse(query), response, unregister, shutdown.
#[test]
fn integration_success() {
    // Create a daemon
    let d = ServiceDaemon::new().expect("Failed to create daemon");

    // Register a service
    let ty_domain = "_mdns-sd-it._udp.local.";
    let now = SystemTime::now()
        .duration_since(SystemTime::UNIX_EPOCH)
        .unwrap();
    let instance_name = now.as_micros().to_string(); // Create a unique name.

    let all_interfaces = my_ip_interfaces();
    println!("all interfaces count: {}", all_interfaces.len());
    // as we send only once per interface and ip we need a count of unique addresses to verify number of sent unregisters later on
    let mut unique_intf_idx_ip_ver_set = HashSet::new();
    let mut non_idx_count = 0;
    for intf in all_interfaces.iter() {
        let ip_ver = match intf.addr {
            IfAddr::V4(_) => 4u8,
            IfAddr::V6(_) => 6u8,
        };

        // use the same approach as `IntfSock.multicast_send_tracker`
        if let Some(idx) = intf.index {
            if !unique_intf_idx_ip_ver_set.insert((idx, ip_ver)) {
                println!("index {idx} IP v{ip_ver} repeated on interface {}, likely multi-addr on the same interface", intf.name);
            }
        } else {
            non_idx_count += 1;
        }
    }
    let unique_intf_idx_ip_ver_count = unique_intf_idx_ip_ver_set.len() + non_idx_count;

    let ifaddrs_set: HashSet<_> = all_interfaces.iter().map(|intf| intf.ip()).collect();
    let my_ifaddrs: Vec<_> = ifaddrs_set.into_iter().collect();
    let my_addrs_count = my_ifaddrs.len();
    println!("My IP {} addr(s):", my_ifaddrs.len());
    for item in my_ifaddrs.iter() {
        println!("{}", &item);
    }

    let host_name = "INTEGRATION_host.local.";
    let port = 5200;
    let mut properties = HashMap::new();
    properties.insert("property_1".to_string(), "test".to_string());
    properties.insert("property_2".to_string(), "1".to_string());
    properties.insert("property_3".to_string(), "1234".to_string());

    let my_service = ServiceInfo::new(
        ty_domain,
        &instance_name,
        host_name,
        &my_ifaddrs[..],
        port,
        Some(properties),
    )
    .expect("valid service info");
    let fullname = my_service.get_fullname().to_string();
    d.register(my_service)
        .expect("Failed to register our service");

    // Browse for a service
    let mut resolved_ips: HashSet<IpAddr> = HashSet::new();
    let mut addr_count = 0;

    let browse_chan = d.browse(ty_domain, false).unwrap();
    let timeout = Duration::from_secs(2);
    while let Ok(event) = browse_chan.recv_timeout(timeout) {
        match event {
            ServiceEvent::SearchStarted(ty_domain) => {
                println!("Search started for {}", &ty_domain);
            }
            ServiceEvent::ServiceFound(_ty_domain, fullname) => {
                println!("Found a new service: {}", &fullname);
            }
            ServiceEvent::ServiceResolved(info) => {
                let addrs: HashSet<_> = info
                    .get_addresses()
                    .iter()
                    .map(|a| a.to_ip_addr())
                    .collect();
                addr_count = addrs.len();

                println!(
                    "Resolved a new service: {} with {} addr(s)",
                    info.get_fullname(),
                    addrs.len()
                );
                for a in addrs.iter() {
                    println!("{}", a);
                }
                if info.get_fullname().contains(&instance_name) {
                    resolved_ips.extend(addrs);
                }
                let hostname = info.get_hostname();
                assert_eq!(hostname, host_name);

                let service_port = info.get_port();
                assert_eq!(service_port, port);

                let properties = info.get_properties();
                assert!(properties.get("property_1").is_some());
                assert!(properties.get("property_2").is_some());
                assert_eq!(properties.len(), 3);
                assert!(info.get_property("property_1").is_some());
                assert!(info.get_property("property_2").is_some());
                assert_eq!(info.get_property_val_str("property_1"), Some("test"));
                assert_eq!(info.get_property_val_str("property_2"), Some("1"));
                assert_eq!(
                    info.get_property_val("property_1").unwrap(),
                    Some("test".as_bytes())
                );
            }
            _ => {}
        }
    }

    // All addrs should have been resolved.
    assert_eq!(addr_count, my_addrs_count);

    // IP's can get resolved more than once if fx a cache-flush is asked from the sender of the
    // MDNS records, so we look at unique IP addresses to see if they match the number of the
    // network interfaces.
    assert_eq!(resolved_ips.len(), my_addrs_count);
    assert!(resolved_ips.len() >= 1);

    // Unregister the service
    let receiver = d.unregister(&fullname).unwrap();
    let response = receiver.recv().unwrap();
    assert!(matches!(response, UnregisterStatus::OK));

    let mut remove_count = 0;
    let mut resolved = false;
    while let Ok(event) = browse_chan.recv_timeout(timeout) {
        match event {
            ServiceEvent::ServiceRemoved(_ty_domain, fullname) => {
                println!("Removed service: {}", &fullname);
                if fullname.contains(&instance_name) {
                    remove_count += 1;
                }
                break;
            }
            ServiceEvent::ServiceResolved(info) => {
                if info.get_fullname() == &fullname {
                    println!("Received a resolved service event after unregister");
                    resolved = true;
                }
            }
            _ => {}
        }
    }

    assert_eq!(remove_count, 1);
    assert!(
        !resolved,
        "Resolved event should not be received after unregister"
    );

    // Stop browsing the service.
    d.stop_browse(ty_domain).expect("Failed to stop browsing");

    let mut stopped_count = 0;

    while let Ok(event) = browse_chan.recv_timeout(timeout) {
        match event {
            ServiceEvent::SearchStopped(ty) => {
                println!("Search stopped for {}", &ty);
                stopped_count += 1;
                break;
            }
            _ => {}
        }
    }

    assert_eq!(stopped_count, 1);

    // Verify metrics.
    let metrics_receiver = d.get_metrics().unwrap();
    let metrics = metrics_receiver.recv().unwrap();
    println!("metrics: {:?}", &metrics);
    assert_eq!(metrics["register"], 1);
    assert_eq!(metrics["unregister"], 1);
    assert!(metrics["register-resend"] >= 1);

    println!("unique interface set: {:?}", unique_intf_idx_ip_ver_set);
    assert_eq!(
        metrics["unregister-resend"],
        unique_intf_idx_ip_ver_count as i64
    );
    assert!(metrics["browse"] >= 2); // browse has been retransmitted.

    // respond has been sent for every browse, or they are suppressed by "known answer".
    let respond_count = metrics.get("respond").unwrap_or(&0);
    let known_answer_count = metrics.get("known-answer-suppression").unwrap_or(&0);
    assert!(*respond_count >= 2 || *known_answer_count > 0);

    // Test the special meta-query of "_services._dns-sd._udp.local."
    let service2_type = "_my-service2._udp.local.";
    let service2_instance = "instance2";
    let service2 = ServiceInfo::new(
        service2_type,
        service2_instance,
        host_name,
        &my_ifaddrs[..],
        port,
        None,
    )
    .expect("valid service info");
    d.register(service2)
        .expect("Failed to register the 2nd service");

    // Browse using the special meta-query.
    let meta_query = "_services._dns-sd._udp.local.";
    let browse_chan = d.browse(meta_query, false).unwrap();
    let timeout = Duration::from_secs(2);

    loop {
        match browse_chan.recv_timeout(timeout) {
            Ok(event) => match event {
                ServiceEvent::ServiceFound(ty_domain, fullname) => {
                    println!("Found a service of {}: {}", &ty_domain, &fullname);
                    // Among all services found, should have our 2nd service.
                    if fullname == service2_type {
                        break;
                    }
                }
                e => {
                    println!("Received event {:?}", e);
                    sleep(Duration::from_millis(100));
                }
            },
            Err(e) => {
                panic!("browse error: {}", e);
            }
        }
    }

    // Shutdown
    d.shutdown().unwrap();
}

#[test]
fn service_without_properties_with_alter_net_v4() {
    // Create a daemon
    let d = ServiceDaemon::new().expect("Failed to create daemon");

    // Register a service without properties.
    let ty_domain = "_serv-no-prop._tcp.local.";
    let now = SystemTime::now()
        .duration_since(SystemTime::UNIX_EPOCH)
        .unwrap();
    let instance_name = now.as_micros().to_string(); // Create a unique name.
    let if_addrs: Vec<Interface> = my_ip_interfaces()
        .into_iter()
        .filter(|iface| iface.addr.ip().is_ipv4())
        .collect();
    let first_ip = if_addrs[0].ip();
    let alter_ip = ipv4_alter_net(&if_addrs);
    let host_ip = vec![first_ip, alter_ip];
    let host_name = "serv-no-prop-v4.local.";
    let port = 5201;
    let my_service = ServiceInfo::new(
        ty_domain,
        &instance_name,
        host_name,
        &host_ip[..],
        port,
        None,
    )
    .expect("valid service info");
    let fullname = my_service.get_fullname().to_string();
    d.register(my_service)
        .expect("Failed to register our service");
    println!("Registered service with host_ip: {:?}", &host_ip);

    // Browse for a service
    let browse_chan = d.browse(ty_domain, false).unwrap();
    let timeout = Duration::from_secs(2);
    let timer = std::time::Instant::now() + timeout;
    let mut found = false;
    while std::time::Instant::now() < timer {
        match browse_chan.recv_timeout(timeout) {
            Ok(event) => match event {
                ServiceEvent::ServiceResolved(info) => {
                    println!(
                        "Resolved a service of {} addr(s): {:?}",
                        &info.get_fullname(),
                        info.get_addresses()
                    );
                    // match only our service and not v6 one
                    if info.get_addresses_v4().is_empty() {
                        continue;
                    }
                    if fullname.as_str() == info.get_fullname() {
                        let addrs = info.get_addresses_v4();
                        assert_eq!(addrs.len(), 1); // first_ipv4 but no alter_ipv.
                        found = true;
                        break;
                    }
                }
                e => {
                    println!("Received event {:?}", e);
                }
            },
            Err(e) => {
                panic!("browse error: {}", e);
            }
        }
    }

    d.shutdown().unwrap();
    assert!(found);
}

#[test]
fn service_without_properties_with_alter_net_v6() {
    // Create a daemon
    let d = ServiceDaemon::new().expect("Failed to create daemon");

    // Register a service without properties.
    let ty_domain = "_serv-no-prop._tcp.local.";
    let now = SystemTime::now()
        .duration_since(SystemTime::UNIX_EPOCH)
        .unwrap();
    let instance_name = now.as_micros().to_string(); // Create a unique name.
    let if_addrs: Vec<Interface> = my_ip_interfaces()
        .into_iter()
        .filter(|iface| iface.addr.ip().is_ipv6())
        .collect();
    let first_ip = if_addrs[0].ip();
    let alter_ip = ipv6_alter_net(&if_addrs);
    let host_ip = vec![first_ip, alter_ip];
    let host_name = "serv-no-prop-v6.local.";
    let port = 5201;
    let my_service = ServiceInfo::new(
        ty_domain,
        &instance_name,
        host_name,
        &host_ip[..],
        port,
        None,
    )
    .expect("valid service info");
    let fullname = my_service.get_fullname().to_string();
    d.register(my_service)
        .expect("Failed to register our service");
    println!("Registered service with host_ip: {:?}", &host_ip);

    // Browse for a service
    let browse_chan = d.browse(ty_domain, false).unwrap();
    let timeout = Duration::from_secs(2);
    let timer = std::time::Instant::now() + timeout;
    let mut found = false;
    while std::time::Instant::now() < timer {
        match browse_chan.recv_timeout(timeout) {
            Ok(event) => match event {
                ServiceEvent::ServiceResolved(info) => {
                    println!(
                        "Resolved a service of {} addr(s): {:?}",
                        &info.get_fullname(),
                        info.get_addresses()
                    );
                    // match only our service and not v4 one
                    if fullname.as_str() == info.get_fullname() {
                        let addrs: Vec<_> = info
                            .get_addresses()
                            .iter()
                            .filter(|a| a.is_ipv6())
                            .collect();
                        if addrs.is_empty() {
                            continue; // In case IPv4 addr received first.
                        }
                        assert_eq!(addrs.len(), 1); // first_ipv6 but no alter_ipv.
                        found = true;
                        break;
                    }
                }
                e => {
                    println!("Received event {:?}", e);
                }
            },
            Err(e) => {
                panic!("browse error: {}", e);
            }
        }
    }

    d.shutdown().unwrap();
    assert!(found);
}

#[test]
fn service_txt_properties_case_insensitive() {
    // Register a service with properties.
    let domain = "_serv-properties._tcp.local.";
    let now = SystemTime::now()
        .duration_since(SystemTime::UNIX_EPOCH)
        .unwrap();
    let instance_name = now.as_micros().to_string(); // Create a unique name.
    let host_name = "properties_host.local.";
    let port = 5201;
    let properties = [
        ("prop_CAP_CASE", "one"),
        ("prop_cap_case", "two"),
        ("prop_Cap_Lower", "three"),
    ];

    let my_service = ServiceInfo::new(domain, &instance_name, host_name, "", port, &properties[..])
        .expect("valid service info")
        .enable_addr_auto();
    let props = my_service.get_properties();
    assert_eq!(props.len(), 2);

    // Verify `get_property()` method is case insensitive and returns
    // the first property with the same key.
    let prop_cap_case = my_service.get_property("prop_CAP_CASE").unwrap();
    assert_eq!(prop_cap_case.val_str(), "one");
    assert_eq!(prop_cap_case.val(), Some("one".as_bytes()));

    // Verify the original property name is kept.
    let prop_mixed = my_service.get_property("prop_cap_lower").unwrap();
    assert_eq!(prop_mixed.key(), "prop_Cap_Lower");
}

#[test]
fn service_txt_properties_key_ascii() {
    let domain = "_mdns-ascii._tcp.local.";
    let instance = "test_service_info_key_ascii";
    let port = 5202;

    // Verify that a key must contain ASCII only. E.g. cannot have emojis.
    let properties = [("prop_ascii", "one"), ("prop_🤗", "hugging_face")];
    let my_service = ServiceInfo::new(domain, instance, "myhost", "", port, &properties[..]);
    assert!(my_service.is_err());
    if let Err(e) = my_service {
        let msg = format!("ERROR: {}", e);
        assert!(msg.contains("not ASCII"));
    }

    // Verify that a key cannot contain '='.
    let properties = [("prop_ascii", "one"), ("prop_=", "equal sign")];
    let my_service = ServiceInfo::new(domain, instance, "myhost", "", port, &properties[..]);
    assert!(my_service.is_err());
    if let Err(e) = my_service {
        let msg = format!("ERROR: {}", e);
        assert!(msg.contains('='));
    }

    // Verify that properly formatted keys are OK.
    let properties = [("prop_ascii", "one"), ("prop_2", "two")];
    let my_service = ServiceInfo::new(domain, instance, "myhost", "", port, &properties[..]);
    assert!(my_service.is_ok());
}

#[test]
fn test_txt_properties_into_hashmap_str() {
    // Test valid UTF-8 properties
    let properties = vec![("key1", "val1"), ("key2", "val2")].into_txt_properties();
    let property_map = properties.into_property_map_str();
    println!("property_map: {:?}", property_map);
    assert_eq!(property_map.len(), 2);
    assert_eq!(property_map.get("key1"), Some(&"val1".to_string()));
    assert_eq!(property_map.get("key2"), Some(&"val2".to_string()));

    // Test property with no value and property with invalid UTF-8
    let invalid_vec: Vec<u8> = vec![200, 200]; // Invalid UTF-8 bytes
    let prop1 = TxtProperty::from("key1");
    let prop2 = TxtProperty::from(("key2", invalid_vec.as_slice()));
    let properties = vec![prop1, prop2].into_txt_properties();
    let property_map = properties.into_property_map_str();

    // Property with no value should map to empty string
    // Property with invalid UTF-8 should be skipped
    assert_eq!(property_map.get("key1"), Some(&"".to_string()));
    assert_eq!(property_map.len(), 1);
}

#[test]
fn test_into_txt_properties() {
    // Verify (&str, String) tuple is supported.
    let properties = vec![("key1", String::from("val1"))];
    let txt_props = properties.into_txt_properties();
    assert_eq!(txt_props.get_property_val_str("key1").unwrap(), "val1");
    assert_eq!(
        txt_props.get_property_val("key1").unwrap(),
        Some("val1".as_bytes())
    );

    // Verify (String, String) tuple is supported.
    let properties = vec![(String::from("key2"), String::from("val2"))];
    let txt_props = properties.into_txt_properties();
    assert_eq!(txt_props.get_property_val_str("key2").unwrap(), "val2");
}

#[test]
fn test_info_as_resolved_service() {
    let sub_ty_domain = "_printer._sub._test._tcp.local.";
    let service_info = ServiceInfo::new(
        sub_ty_domain,
        "my_instance",
        "my_host.local.",
        "192.168.0.1",
        5200,
        None,
    )
    .unwrap();
    let resolved_service = service_info.as_resolved_service();
    assert!(resolved_service.is_valid());
    assert_eq!(resolved_service.sub_ty_domain.unwrap(), sub_ty_domain);
    assert_eq!(resolved_service.ty_domain, "_test._tcp.local.");

    let info_missing_addr = ServiceInfo::new(
        "_test._tcp.local.",
        "my_instance",
        "my_host.local.",
        "",
        5200,
        None,
    )
    .unwrap();
    let invalid_service = info_missing_addr.as_resolved_service();
    assert!(!invalid_service.is_valid());
    assert!(invalid_service.sub_ty_domain.is_none());
}

/// Test enabling an interface using its name, for example "en0".
/// Also tests an instance name with Upper Case.
#[test]
fn service_with_named_interface_only() {
    // Create a daemon
    let d = ServiceDaemon::new().expect("Failed to create daemon");

    // First, disable all interfaces.
    d.disable_interface(IfKind::All).unwrap();

    // Register a service with a name len > 15.
    let my_ty_domain = "_named_intf_only._udp.local.";
    let host_name = "named_intf_host.local.";
    let host_ipv4 = "";
    let port = 5202;
    let my_service = ServiceInfo::new(
        my_ty_domain,
        "UpperCaseInstance",
        host_name,
        host_ipv4,
        port,
        None,
    )
    .expect("invalid service info")
    .enable_addr_auto();

    d.register(my_service).unwrap();

    // Browse for a service and verify all addresses are IPv4.
    let browse_chan = d.browse(my_ty_domain, false).unwrap();
    let timeout = Duration::from_secs(2);
    let mut resolved = false;

    while let Ok(event) = browse_chan.recv_timeout(timeout) {
        match event {
            ServiceEvent::ServiceResolved(info) => {
                let addrs = info.get_addresses();
                resolved = true;
                println!(
                    "Resolved a service of {} addr(s): {:?}",
                    &info.get_fullname(),
                    addrs
                );
                break;
            }
            e => {
                println!("Received event {:?}", e);
            }
        }
    }

    assert!(!resolved);

    // Second, find an interface.
    let if_addrs: Vec<Interface> = my_ip_interfaces()
        .into_iter()
        .filter(|iface| iface.addr.ip().is_ipv4())
        .collect();
    let if_name = if_addrs[0].name.clone();

    // Enable the named interface.
    println!("Enable interface with name {}", &if_name);
    d.enable_interface(&if_name).unwrap();

    // Browse again.
    let browse_chan = d.browse(my_ty_domain, false).unwrap();
    let timeout = Duration::from_secs(3);
    let mut resolved = false;

    while let Ok(event) = browse_chan.recv_timeout(timeout) {
        match event {
            ServiceEvent::ServiceResolved(info) => {
                let addrs = info.get_addresses();
                resolved = true;
                println!(
                    "Resolved a service of {} addr(s): {:?}",
                    &info.get_fullname(),
                    addrs
                );
                break;
            }
            e => {
                println!("Received event {:?}", e);
            }
        }
    }

    assert!(resolved);

    d.shutdown().unwrap();
}

#[test]
fn service_with_ipv4_only() {
    // Create a daemon
    let d = ServiceDaemon::new().expect("Failed to create daemon");

    // Disable IPv6, so the daemon is IPv4 only now.
    d.disable_interface(IfKind::IPv6).unwrap();

    // Register a service with a name len > 15.
    let service_ipv4_only = "_test_ipv4_only._udp.local.";
    let host_name = "my_host_ipv4_only.local.";
    let host_ipv4 = "";
    let port = 5201;
    let my_service = ServiceInfo::new(
        service_ipv4_only,
        "my_instance",
        host_name,
        host_ipv4,
        port,
        None,
    )
    .expect("invalid service info")
    .enable_addr_auto();
    let result = d.register(my_service);
    assert!(result.is_ok());

    // Browse for a service and verify all addresses are IPv4.
    let browse_chan = d.browse(service_ipv4_only, false).unwrap();
    let timeout = Duration::from_secs(2);
    let mut resolved = false;

    // run till the timeout and collect the resolved addresses
    // from all enabled interfaces.
    while let Ok(event) = browse_chan.recv_timeout(timeout) {
        match event {
            ServiceEvent::ServiceResolved(info) => {
                let addrs = info.get_addresses();
                resolved = true;
                println!(
                    "Resolved a service of {} addr(s): {:?}",
                    &info.get_fullname(),
                    addrs
                );
                assert!(!info.get_addresses().is_empty());
                for addr in info.get_addresses().iter() {
                    assert!(addr.is_ipv4());
                }
                // We don't break here, as there could be more addresses coming.
            }
            e => {
                println!("Received event {:?}", e);
            }
        }
    }

    assert!(resolved);
    d.shutdown().unwrap();
}

#[test]
fn test_disable_interface_cache() {
    // Create a server
    let server = ServiceDaemon::new().expect("Failed to create the server");

    // Register a service with one IPv4.
    let ty_domain = "_disable-intf._tcp.local.";
    let now = SystemTime::now()
        .duration_since(SystemTime::UNIX_EPOCH)
        .unwrap();
    let instance_name = now.as_micros().to_string();
    let service_ip_addr = my_ip_interfaces()
        .iter()
        .find(|iface| iface.ip().is_ipv4())
        .map(|iface| iface.ip())
        .unwrap();

    let host_name = "disabled_intf_host.local.";
    let port = 5201;
    let my_service = ServiceInfo::new(
        &ty_domain,
        &instance_name,
        host_name,
        &service_ip_addr,
        port,
        None,
    )
    .expect("Invalid service info");
    server
        .register(my_service)
        .expect("Failed to register our service");

    // Create a client
    let client = ServiceDaemon::new().expect("Failed to create the client");

    // Give it some time to cache mDNS records.
    sleep(Duration::from_secs(1));

    // Disable the interface for the client.
    println!("Disabling interface with IP: {service_ip_addr}");
    client.disable_interface(service_ip_addr).unwrap();

    // Browse for the service.
    let handle = client.browse(&ty_domain, false).unwrap();
    let timeout = Duration::from_secs(1);
    let mut resolved = false;

    // run till timeout and it should not resolve.
    loop {
        match handle.recv_timeout(timeout) {
            Ok(event) => match event {
                ServiceEvent::ServiceResolved(info) => {
                    println!(
                        "Resolved a service of {} addr(s): {:?}",
                        &info.get_fullname(),
                        info.get_addresses()
                    );
                    resolved = true;
                    break;
                }
                _ => {}
            },
            Err(_) => {
                break;
            }
        }
    }

    // We cannot resolve the service because the interface is disabled.
    assert!(!resolved);

    // Clean up.
    server.shutdown().unwrap();
    client.shutdown().unwrap();
}

#[test]
fn service_with_invalid_addr_v4() {
    // Create a daemon
    let d = ServiceDaemon::new().expect("Failed to create daemon");

    // Register a service without properties.
    let ty_domain = "_invalid-addr._tcp.local.";
    let now = SystemTime::now()
        .duration_since(SystemTime::UNIX_EPOCH)
        .unwrap();
    let instance_name = now.as_micros().to_string(); // Create a unique name.
    let if_addrs: Vec<Interface> = my_ip_interfaces()
        .into_iter()
        .filter(|iface| iface.addr.ip().is_ipv4())
        .collect();
    let alter_ip = ipv4_alter_net(&if_addrs);
    let host_name = "invalid_ipv4_host.local.";
    let port = 5201;
    let my_service = ServiceInfo::new(ty_domain, &instance_name, host_name, alter_ip, port, None)
        .expect("valid service info");
    d.register(my_service)
        .expect("Failed to register our service");

    // Browse for a service
    let browse_chan = d.browse(ty_domain, false).unwrap();
    let timeout = Duration::from_secs(2);
    let mut resolved = false;
    loop {
        match browse_chan.recv_timeout(timeout) {
            Ok(event) => match event {
                ServiceEvent::ServiceResolved(info) => {
                    println!(
                        "Resolved a service of {} addr(s): {:?}",
                        &info.get_fullname(),
                        info.get_addresses()
                    );
                    resolved = true;
                    break;
                }
                e => {
                    println!("Received event {:?}", e);
                }
            },
            Err(e) => {
                println!("browse error: {}", e);
                break;
            }
        }
    }

    d.shutdown().unwrap();

    // We cannot resolve the service because the published address
    // is not valid in the LAN.
    assert!(!resolved);
}

#[test]
fn service_with_invalid_addr_v6() {
    // Create a daemon
    let d = ServiceDaemon::new().expect("Failed to create daemon");

    // Register a service without properties.
    let ty_domain = "_invalid-addr._tcp.local.";
    let now = SystemTime::now()
        .duration_since(SystemTime::UNIX_EPOCH)
        .unwrap();
    let instance_name = now.as_micros().to_string(); // Create a unique name.
    let if_addrs: Vec<Interface> = my_ip_interfaces()
        .into_iter()
        .filter(|iface| iface.addr.ip().is_ipv6())
        .collect();
    let alter_ip = ipv6_alter_net(&if_addrs);
    let host_name = "my_host.local.";
    let port = 5201;
    let my_service = ServiceInfo::new(ty_domain, &instance_name, host_name, alter_ip, port, None)
        .expect("valid service info");
    d.register(my_service)
        .expect("Failed to register our service");

    // Browse for a service
    let browse_chan = d.browse(ty_domain, false).unwrap();
    let timeout = Duration::from_secs(2);
    let mut resolved = false;
    loop {
        match browse_chan.recv_timeout(timeout) {
            Ok(event) => match event {
                ServiceEvent::ServiceResolved(info) => {
                    println!(
                        "Resolved a service of {} addr(s): {:?}",
                        &info.get_fullname(),
                        info.get_addresses()
                    );
                    resolved = true;
                    break;
                }
                e => {
                    println!("Received event {:?}", e);
                }
            },
            Err(e) => {
                println!("browse error: {}", e);
                break;
            }
        }
    }

    d.shutdown().unwrap();

    // We cannot resolve the service because the published address
    // is not valid in the LAN.
    assert!(!resolved);
}

#[test]
fn service_with_loopback_addr() {
    // Create a daemon
    let d = ServiceDaemon::new().expect("Failed to create daemon");

    d.enable_interface(IfKind::LoopbackV4)
        .expect("Failed to enable loopback interface");

    // Define a unique service type and instance name.
    let ty_domain = "_test-loopback._tcp.local.";
    let now = SystemTime::now()
        .duration_since(SystemTime::UNIX_EPOCH)
        .unwrap();
    let instance_name = now.as_micros().to_string();

    // Use a loopback address (127.0.0.1) for the service.
    let loopback_ip: IpAddr = "127.0.0.1".parse().unwrap();
    let host_name = "localhost.local.";
    let port = 5201;
    let my_service = ServiceInfo::new(
        ty_domain,
        &instance_name,
        host_name,
        loopback_ip,
        port,
        None,
    )
    .expect("valid service info");
    d.register(my_service)
        .expect("Failed to register our service");

    // Browse for the service.
    let browse_chan = d.browse(ty_domain, false).unwrap();
    let timeout = Duration::from_secs(2);
    let mut found_loopback = false;
    loop {
        match browse_chan.recv_timeout(timeout) {
            Ok(event) => match event {
                ServiceEvent::ServiceResolved(info) => {
                    println!(
                        "Resolved service {} with addresses: {:?}",
                        info.get_fullname(),
                        info.get_addresses()
                    );
                    // Check that at least one of the addresses is a loopback address.
                    if info.get_addresses().iter().any(|ip| ip.is_loopback()) {
                        found_loopback = true;
                    }
                    break;
                }
                e => {
                    println!("Received event {:?}", e);
                }
            },
            Err(e) => {
                println!("browse error: {}", e);
                break;
            }
        }
    }

    d.shutdown().unwrap();

    // Assert that the resolved service includes a loopback address.
    assert!(
        found_loopback,
        "The service should include a loopback address"
    );
}

#[test]
fn subtype() {
    // Create a daemon
    let d = ServiceDaemon::new().expect("Failed to create daemon");

    // Register a service with a subdomain
    let subtype_domain = "_directory._sub._test-subtype._tcp.local.";
    let ty_domain = "_test-subtype._tcp.local.";
    let now = SystemTime::now()
        .duration_since(SystemTime::UNIX_EPOCH)
        .unwrap();
    let instance_name = now.as_micros().to_string(); // Create a unique name.
    let host_ipv4 = my_ip_interfaces()[0].ip().to_string();
    let host_name = "subtype_host.local.";
    let port = 5201;
    let my_service = ServiceInfo::new(
        subtype_domain,
        &instance_name,
        host_name,
        host_ipv4,
        port,
        None,
    )
    .expect("valid service info");
    let fullname = my_service.get_fullname().to_string();
    d.register(my_service)
        .expect("Failed to register our service");

    // Browse for the service via ty_domain and subtype_domain
    for domain in [ty_domain, subtype_domain].iter() {
        let browse_chan = d.browse(domain, false).unwrap();
        let timeout = Duration::from_secs(2);
        loop {
            match browse_chan.recv_timeout(timeout) {
                Ok(event) => match event {
                    ServiceEvent::ServiceResolved(info) => {
                        println!(
                            "Resolved a service of {} subdomain {:?}",
                            &info.get_fullname(),
                            info.get_subtype()
                        );
                        assert_eq!(fullname.as_str(), info.get_fullname());
                        assert_eq!(subtype_domain, info.get_subtype().as_ref().unwrap());
                        break;
                    }
                    e => {
                        println!("Received event {:?}", e);
                    }
                },
                Err(e) => {
                    panic!("browse error: {}", e);
                }
            }
        }
    }

    d.shutdown().unwrap();
}

/// Verify service name has to be valid.
#[test]
fn test_service_name_check() {
    // Create a daemon for the server.
    let server_daemon = ServiceDaemon::new().expect("Failed to create server daemon");
    let monitor = server_daemon.monitor().unwrap();
    // Register a service with a name len > 15.
    let service_name_too_long = "_service-name-too-long._udp.local.";
    let host_ipv4 = "";
    let host_name = "my_host.local.";
    let port = 5200;
    let mut my_service = ServiceInfo::new(
        service_name_too_long,
        "my_instance",
        host_name,
        host_ipv4,
        port,
        None,
    )
    .expect("valid service info")
    .enable_addr_auto();

    my_service.set_requires_probe(false);

    let result = server_daemon.register(my_service.clone());
    assert!(result.is_ok());

    // Verify that the daemon reported error.
    let event = monitor.recv_timeout(Duration::from_millis(500)).unwrap();
    assert!(matches!(event, DaemonEvent::Error(_)));
    if let DaemonEvent::Error(e) = event {
        println!("Daemon error: {}", e)
    }

    // Verify that we can increase the service name length max.
    server_daemon.set_service_name_len_max(30).unwrap();
    let result = server_daemon.register(my_service);
    assert!(result.is_ok());

    // Verify that the service was published successfully.
    let mut published = false;
    let publish_timeout = 1200;
    while let Ok(event) = monitor.recv_timeout(Duration::from_millis(publish_timeout)) {
        match event {
            DaemonEvent::Announce(_, _) => {
                published = true;
                break;
            }
            other => {
                println!("other daemon events: {:?}", other);
            }
        }
    }
    assert!(published);

    // Check for the internal upper limit of service name length max.
    let r = server_daemon.set_service_name_len_max(31);
    assert!(r.is_err());

    server_daemon.shutdown().unwrap();
}

#[test]
fn service_new_publish_after_browser() {
    let service_type = "_new-pub._udp.local.";
    let daemon = ServiceDaemon::new().expect("Failed to create a new daemon");

    // First, starts the browser.
    let receiver = daemon.browse(service_type, false).unwrap();

    sleep(Duration::from_millis(1000));

    let txt_properties = [("key1", "value1")];
    let service_info = ServiceInfo::new(
        "_new-pub._udp.local.",
        "test1",
        "my_host.local.",
        "",
        1234,
        &txt_properties[..],
    )
    .expect("valid service info")
    .enable_addr_auto();

    // Second, publish a service.
    let result = daemon.register(service_info);
    assert!(result.is_ok());

    let mut resolved = false;
    let timeout = Duration::from_secs(2);
    loop {
        match receiver.recv_timeout(timeout) {
            Ok(event) => match event {
                ServiceEvent::ServiceResolved(info) => {
                    println!(
                        "Resolved a service of {} addr(s): {:?} props: {:?}",
                        &info.get_fullname(),
                        info.get_addresses(),
                        info.get_properties()
                    );
                    resolved = true;
                    break;
                }
                e => {
                    println!("Received event {:?}", e);
                }
            },
            Err(e) => {
                println!("browse error: {}", e);
                break;
            }
        }
    }

    assert!(resolved);
    daemon.shutdown().unwrap();
}

// This test covers the sanity check in `read_others` decoding RDATA.
#[test]
fn instance_name_two_dots() {
    // Create a daemon for the server.
    let server_daemon = ServiceDaemon::new().expect("Failed to create server daemon");
    let monitor = server_daemon.monitor().unwrap();

    // Register an instance name with a ending dot.
    // Then the full name will have two dots in the middle.
    // This would create a PTR record RDATA with a skewed name field.
    let service_type = "_two-dots._udp.local.";
    let instance_name = "my_instance.";
    let host_ipv4 = "";
    let host_name = "my_host.local.";
    let port = 5200;
    let my_service = ServiceInfo::new(
        service_type,
        instance_name,
        host_name,
        host_ipv4,
        port,
        None,
    )
    .expect("valid service info")
    .enable_addr_auto();
    let result = server_daemon.register(my_service.clone());
    assert!(result.is_ok());

    // Verify that the service was published successfully.
    let mut published = false;
    let publish_timeout = 1200;
    while let Ok(event) = monitor.recv_timeout(Duration::from_millis(publish_timeout)) {
        match event {
            DaemonEvent::Announce(_, _) => {
                published = true;
                break;
            }
            other => {
                println!("other daemon events: {:?}", other);
            }
        }
    }
    assert!(published);

    // Browse the service.
    let receiver = server_daemon.browse(service_type, false).unwrap();
    let mut resolved = false;
    let timeout = Duration::from_secs(2);
    loop {
        match receiver.recv_timeout(timeout) {
            Ok(event) => match event {
                ServiceEvent::ServiceResolved(_) => {
                    resolved = true;
                    break;
                }
                e => {
                    println!("Received event {:?}", e);
                }
            },
            Err(e) => {
                println!("browse error: {}", e);
                break;
            }
        }
    }

    assert!(!resolved);
    server_daemon.shutdown().unwrap();
}

fn my_ip_interfaces() -> Vec<Interface> {
    // Use a random port for binding test.
    let test_port = fastrand::u16(8000u16..9000u16);

    if_addrs::get_if_addrs()
        .unwrap_or_default()
        .into_iter()
        .filter_map(|i| {
            if i.is_loopback() {
                None
            } else {
                match &i.addr {
                    IfAddr::V4(ifv4) =>
                    // Use a 'bind' to check if this is a valid IPv4 addr.
                    {
                        match std::net::UdpSocket::bind((ifv4.ip, test_port)) {
                            Ok(_) => Some(i),
                            Err(e) => {
                                println!("failed to bind {}: {e}, skipped.", ifv4.ip);
                                None
                            }
                        }
                    }
                    IfAddr::V6(ifv6) =>
                    // Use a 'bind' to check if this is a valid IPv6 addr.
                    {
                        let mut sock = std::net::SocketAddrV6::new(ifv6.ip, test_port, 0, 0);
                        if i.is_link_local() {
                            // Only link local IPv6 address requires to specify scope_id
                            sock.set_scope_id(i.index.unwrap_or(0));
                        }

                        match std::net::UdpSocket::bind(sock) {
                            Ok(_) => Some(i),
                            Err(e) => {
                                println!("failed to bind {}: {e}, skipped.", ifv6.ip);
                                None
                            }
                        }
                    }
                }
            }
        })
        .collect()
}

/// Returns a made-up IPv4 address "net.1.1.1", where
/// `net` is one higher than any of IPv4 addresses on the host.
///
/// The idea is that this made-up address does not belong to
/// the same network as any of the host addresses.
fn ipv4_alter_net(if_addrs: &[Interface]) -> IpAddr {
    let mut net_max = 0;
    for if_addr in if_addrs.iter() {
        match &if_addr.addr {
            IfAddr::V4(iface) => {
                let net = iface.ip.octets()[0];
                if net > net_max {
                    net_max = net;
                }
            }
            _ => panic!(),
        }
    }
    Ipv4Addr::new(net_max + 1, 1, 1, 1).into()
}

/// Returns a made-up IPv6 address "net:1:1:1:1:1:1:1", where
/// `net` is one higher than any of IPv6 addresses on the host.
///
/// The idea is that this made-up address does not belong to
/// the same network as any of the host addresses.
fn ipv6_alter_net(if_addrs: &[Interface]) -> IpAddr {
    let mut net_max = 0;
    for if_addr in if_addrs.iter() {
        match &if_addr.addr {
            IfAddr::V6(iface) => {
                let net = iface.ip.octets()[0];
                if net > net_max {
                    net_max = net;
                }
            }
            _ => panic!(),
        }
    }
    Ipv6Addr::new(net_max as u16 + 1, 1, 1, 1, 1, 1, 1, 1).into()
}

#[test]
fn test_shutdown() {
    let mdns = ServiceDaemon::new().unwrap();

    // Check the status.
    let receiver = mdns.status().unwrap();
    let status = receiver.recv().unwrap();
    assert!(matches!(status, DaemonStatus::Running));

    // Shutdown the daemon immediately.
    let receiver = mdns.shutdown().unwrap();
    let status = receiver.recv().unwrap();
    println!("daemon status: {:?}", status);

    // Try to register and it should fail.
    let service_type = "_mdns-sd-my-test._udp.local.";
    let instance_name = "my_instance";
    let ip = "192.168.1.12";
    let host_name = "192.168.1.12.local.";
    let port = 5200;
    let properties = [("property_1", "test"), ("property_2", "1234")];

    let my_service = ServiceInfo::new(
        service_type,
        instance_name,
        host_name,
        ip,
        port,
        &properties[..],
    )
    .unwrap();

    let result = mdns.register(my_service);
    assert!(result.is_err());

    // Check the status again.
    let receiver = mdns.status().unwrap();
    let status = receiver.recv().unwrap();
    assert!(matches!(status, DaemonStatus::Shutdown));
}

#[test]
fn test_hostname_resolution() {
    let d = ServiceDaemon::new().expect("Failed to create daemon");
    let hostname = "my_host._tcp.local.";
    let service_ip_addr: ScopedIp = my_ip_interfaces()
        .iter()
        .find(|iface| iface.ip().is_ipv4())
        .map(|iface| iface.into())
        .unwrap();

    let my_service = ServiceInfo::new(
        "_host_res_test._tcp.local.",
        "my_instance",
        hostname,
        &[service_ip_addr.to_ip_addr()] as &[IpAddr],
        1234,
        None,
    )
    .expect("invalid service info");
    d.register(my_service).unwrap();

    let event_receiver = d.resolve_hostname(hostname, Some(2000)).unwrap();
    let resolved = loop {
        match event_receiver.recv() {
            Ok(HostnameResolutionEvent::AddressesFound(found_hostname, addresses)) => {
                assert!(found_hostname == hostname);
                assert!(addresses.contains(&service_ip_addr));
                break true;
            }
            Ok(HostnameResolutionEvent::SearchStopped(_)) => break false,
            Ok(event) => println!("Received event {:?}", event),
            Err(_) => break false,
        }
    };

    assert!(resolved);
    d.shutdown().unwrap();
}

#[test]
fn test_hostname_resolution_case_insensitive() {
    let d = ServiceDaemon::new().expect("Failed to create daemon");
    let hostname = "My_casE_HOST.local.";
    let service_ip_addr: ScopedIp = my_ip_interfaces()
        .iter()
        .find(|iface| iface.ip().is_ipv4())
        .map(|iface| iface.into())
        .unwrap();

    let my_service = ServiceInfo::new(
        "_host_case_test._tcp.local.",
        "my_instance",
        hostname,
        &[service_ip_addr.to_ip_addr()] as &[IpAddr],
        1234,
        None,
    )
    .expect("invalid service info");
    d.register(my_service).unwrap();

    // Verify that lowercase hostname resolves correctly.
    let hostname_lower = hostname.to_lowercase();
    let event_receiver = d.resolve_hostname(&hostname_lower, Some(2000)).unwrap();
    let resolved = loop {
        match event_receiver.recv() {
            Ok(HostnameResolutionEvent::AddressesFound(found_hostname, addresses)) => {
                assert!(found_hostname == hostname);
                assert!(addresses.contains(&service_ip_addr));
                break true;
            }
            Ok(HostnameResolutionEvent::SearchStopped(_)) => break false,
            Ok(_event) => {}
            Err(_) => break false,
        }
    };

    assert!(resolved);

    // Verify that any-case hostname resolves correctly.
    let hostname_other = "MY_CASe_hOST.local.";
    let event_receiver = d.resolve_hostname(hostname_other, Some(2000)).unwrap();
    let resolved = loop {
        match event_receiver.recv() {
            Ok(HostnameResolutionEvent::AddressesFound(found_hostname, addresses)) => {
                assert!(found_hostname == hostname);
                assert!(addresses.contains(&service_ip_addr));
                break true;
            }
            Ok(HostnameResolutionEvent::SearchStopped(_)) => break false,
            Ok(_event) => {}
            Err(_) => break false,
        }
    };
    assert!(resolved);

    d.shutdown().unwrap();
}

#[test]
fn hostname_resolution_timeout() {
    let d = ServiceDaemon::new().expect("Failed to create daemon");

    let hostname = "nonexistent._tcp.local.";

    let before = SystemTime::now()
        .duration_since(SystemTime::UNIX_EPOCH)
        .expect("failed to get current UNIX time")
        .as_millis() as u64;
    let event_receiver = d.resolve_hostname(hostname, Some(2000)).unwrap();
    let resolved = loop {
        match event_receiver.recv() {
            Ok(HostnameResolutionEvent::AddressesFound(found_hostname, _addresses)) => {
                assert!(found_hostname == hostname);
                break true;
            }
            Ok(HostnameResolutionEvent::SearchTimeout(_)) => break false,
            Ok(event) => println!("Received event {:?}", event),
            Err(_) => break false,
        }
    };
    let after = SystemTime::now()
        .duration_since(SystemTime::UNIX_EPOCH)
        .expect("failed to get current UNIX time")
        .as_millis() as u64;

    assert!(!resolved);

    println!("Time spent resolving: {} ms", after - before);
    assert!(after - before >= 2000 - 5);
    assert!(after - before < 2000 + 1000);

    d.shutdown().unwrap();
}

#[test]
fn test_cache_flush_record() {
    // Create a daemon
    let server = ServiceDaemon::new().expect("Failed to create server");
    let service = "_test_cache_ptr._udp.local.";
    let host_name = "my_host_tmp_cache_flush.local.";

    // use a single IPv4 addr
    let mut service_ip_addr = my_ip_interfaces()
        .iter()
        .find(|iface| iface.ip().is_ipv4())
        .map(|iface| iface.ip())
        .unwrap();

    let port = 5201;
    let properties = vec![("key", "value")];
    let mut my_service = ServiceInfo::new(
        service,
        "my_instance",
        host_name,
        &service_ip_addr,
        port,
        &properties[..],
    )
    .expect("invalid service info");
    let result = server.register(my_service.clone());
    assert!(result.is_ok());

    // Browse for a service
    let client = ServiceDaemon::new().expect("Failed to create client");
    let browse_chan = client.browse(service, false).unwrap();
    let timeout = Duration::from_secs(2);
    let mut resolved = false;

    while let Ok(event) = browse_chan.recv_timeout(timeout) {
        match event {
            ServiceEvent::ServiceResolved(info) => {
                resolved = true;
                timed_println(format!("Resolved a service of {}", &info.get_fullname()));
                timed_println(format!("JLN service: {:?}", info));
                break;
            }
            e => {
                println!("Received event {:?}", e);
            }
        }
    }

    assert!(resolved);

    // Stop browsing for a moment.
    client.stop_browse(service).unwrap();
    sleep(Duration::from_secs(2)); // Let the cache record be surely older than 1 second.

    // Modify the IPv4 address for the service.
    if let IpAddr::V4(ipv4) = service_ip_addr {
        let bytes = ipv4.octets();
        service_ip_addr = IpAddr::V4(Ipv4Addr::new(bytes[0], bytes[1], bytes[2], bytes[3] + 1));
    } else {
        assert!(false);
    }

    // Re-register the service to update the IPv4 addr.
    my_service = ServiceInfo::new(
        service,
        "my_instance",
        host_name,
        &service_ip_addr,
        port,
        &properties[..],
    )
    .unwrap();
    let result = server.register(my_service);
    assert!(result.is_ok());

    timed_println(format!(
        "Re-registered with updated IPv4 addr: {}",
        &service_ip_addr
    ));

    // Wait for the new registration sent out and cache flushed.
    sleep(Duration::from_secs(2));

    // Browse for the updated IPv4 address.
    let browse_chan = client.browse(service, false).unwrap();
    resolved = false;
    while let Ok(event) = browse_chan.recv_timeout(timeout) {
        match event {
            ServiceEvent::ServiceResolved(info) => {
                // Verify the address flushed and updated.
                let new_addrs = info.get_addresses();
                timed_println(format!("new address resolved: {:?}", new_addrs));
                if new_addrs.len() == 1 {
                    let first_addr = new_addrs.iter().next().unwrap();
                    assert_eq!(&first_addr.to_ip_addr(), &service_ip_addr);
                    resolved = true;
                    break;
                }
            }
            e => {
                timed_println(format!("Received event {:?}", e));
            }
        }
    }

    assert!(resolved);
    server.shutdown().unwrap();
    client.shutdown().unwrap();
}

#[test]
fn test_cache_flush_remove_one_addr() {
    // Create a daemon
    let server = ServiceDaemon::new().expect("Failed to create server");
    let service = "_remove_one_addr._udp.local.";
    let host_name = "remove_one_addr_host.local.";

    // Get a single IPv4 address
    let ip_addr1 = my_ip_interfaces()
        .iter()
        .find(|iface| iface.ip().is_ipv4())
        .map(|iface| iface.ip())
        .unwrap();

    // Make 2nd IPv4 address for the service.
    let ip_addr2 = match ip_addr1 {
        IpAddr::V4(ipv4) => {
            let bytes = ipv4.octets();
            IpAddr::V4(Ipv4Addr::new(bytes[0], bytes[1], bytes[2], bytes[3] + 1))
        }
        _ => {
            panic!()
        }
    };

    let port = 5201;
    let mut my_service = ServiceInfo::new(
        service,
        "my_instance",
        host_name,
        &[ip_addr1, ip_addr2][..],
        port,
        None,
    )
    .expect("invalid service info");
    let result = server.register(my_service.clone());
    assert!(result.is_ok());

    // Browse for a service
    let client = ServiceDaemon::new().expect("Failed to create client");
    let browse_chan = client.browse(service, false).unwrap();
    let timeout = Duration::from_secs(2);
    let mut resolved = false;

    while let Ok(event) = browse_chan.recv_timeout(timeout) {
        match event {
            ServiceEvent::ServiceResolved(info) => {
                resolved = true;
                println!("Resolved a service of {}", &info.get_fullname());
                break;
            }
            e => {
                println!("Received event {:?}", e);
            }
        }
    }

    assert!(resolved);

    // Stop browsing for a moment.
    client.stop_browse(service).unwrap();
    sleep(Duration::from_secs(2)); // Wait 1 more second for the 2nd announcement

    // Re-register the service to have only 1 addr.
    my_service =
        ServiceInfo::new(service, "my_instance", host_name, &ip_addr1, port, None).unwrap();
    let result = server.register(my_service.clone());
    assert!(result.is_ok());

    println!("Re-registered with updated IPv4 addr");

    // Wait for the new registration sent out and cache flushed.
    sleep(Duration::from_secs(2));

    // Browse for the updated IPv4 address.
    let browse_chan = client.browse(service, false).unwrap();
    resolved = false;
    while let Ok(event) = browse_chan.recv_timeout(timeout) {
        match event {
            ServiceEvent::ServiceResolved(info) => {
                // Verify the address flushed and updated.
                let new_addrs = info.get_addresses();
                if new_addrs.len() == 1 {
                    let first_addr = new_addrs.iter().next().unwrap();
                    assert_eq!(&first_addr.to_ip_addr(), &ip_addr1);
                    resolved = true;
                    break;
                }
            }
            e => {
                println!("Received event {:?}", e);
            }
        }
    }

    assert!(resolved);
    server.shutdown().unwrap();
    client.shutdown().unwrap();
}

/// Test to verify that the cache flush of SRV records
/// do not remove the service instance.
#[test]
fn test_cache_flush_srv() {
    // Create a daemon
    let server = ServiceDaemon::new().expect("Failed to create server");
    let service = "_test_cache_srv._udp.local.";
    let old_host_name = "old_srv_host.local.";
    let new_host_name = "new_srv_host.local.";

    // Use a single IPv4 address
    let service_ip_addr = my_ip_interfaces()
        .iter()
        .find(|iface| iface.ip().is_ipv4())
        .map(|iface| iface.ip())
        .unwrap();

    let port = 5201;
    let properties = vec![("key", "value")];
    let mut my_service = ServiceInfo::new(
        service,
        "my_instance",
        old_host_name,
        &service_ip_addr,
        port,
        &properties[..],
    )
    .expect("invalid service info");
    let result = server.register(my_service.clone());
    assert!(result.is_ok());

    // Browse for the service
    let client = ServiceDaemon::new().expect("Failed to create client");
    let browse_chan = client.browse(service, false).unwrap();
    let timeout = Duration::from_secs(2);
    let mut resolved = false;

    while let Ok(event) = browse_chan.recv_timeout(timeout) {
        match event {
            ServiceEvent::ServiceResolved(info) => {
                resolved = true;
                assert_eq!(info.get_hostname(), old_host_name);
                break;
            }
            e => {
                println!("Received event {:?}", e);
            }
        }
    }

    assert!(resolved);

    sleep(Duration::from_secs(2)); // Let the cache record be older than 1 second

    // Re-register the service with a new host
    my_service = ServiceInfo::new(
        service,
        "my_instance",
        new_host_name,
        &service_ip_addr,
        port,
        &properties[..],
    )
    .unwrap();
    let result = server.register(my_service);
    assert!(result.is_ok());

    println!("Re-registered with updated SRV host: {}", new_host_name);

    // Wait for the new registration to be sent out and cache flushed
    sleep(Duration::from_secs(2));

    // Browse for the updated SRV record
    let timeout = Duration::from_secs(2);
    let mut removed = false;
    while let Ok(event) = browse_chan.recv_timeout(timeout) {
        println!("Received event {:?}", event);

        match event {
            ServiceEvent::ServiceRemoved(ty_domain, instance_name) => {
                // Verify the SRV host was flushed and updated
                assert_eq!(ty_domain, service);
                assert!(instance_name.starts_with("my_instance"));
                removed = true;
            }
            ServiceEvent::ServiceResolved(info) => {
                assert_eq!(info.get_hostname(), new_host_name);
                resolved = true;
            }
            _e => {}
        }
    }

    assert!(!removed);
    assert!(resolved);
    server.shutdown().unwrap();
    client.shutdown().unwrap();
}

#[test]
fn test_known_answer_suppression() {
    // Create a daemon
    let mdns_server = ServiceDaemon::new().expect("Failed to create mdns server");

    // Register a service
    let ty_domain = "_known-answer._udp.local.";
    let now = SystemTime::now()
        .duration_since(SystemTime::UNIX_EPOCH)
        .unwrap();
    let instance_name = now.as_micros().to_string(); // Create a unique name.

    // Get a single IPv4 address
    let ip_addr1 = my_ip_interfaces()
        .iter()
        .find(|iface| iface.ip().is_ipv4())
        .map(|iface| iface.ip())
        .unwrap();

    let host_name = "known_answer_server.local.";
    let port = 5200;

    // Publish the service
    let my_service = ServiceInfo::new(ty_domain, &instance_name, host_name, &ip_addr1, port, None)
        .expect("valid service info");
    mdns_server
        .register(my_service)
        .expect("Failed to register my service");

    // Browse the service
    let client = ServiceDaemon::new().expect("Failed to create mdns client");
    let browse_chan = client.browse(ty_domain, false).unwrap();
    let timeout = Duration::from_secs(2);
    let mut resolved = false;

    while let Ok(event) = browse_chan.recv_timeout(timeout) {
        match event {
            ServiceEvent::ServiceResolved(info) => {
                resolved = true;
                println!("Resolved a service of {}", &info.get_fullname());
                break;
            }
            other => {
                println!("Received event {:?}", other);
            }
        }
    }
    assert!(resolved);

    // Browse again to trigger Known Answer Suppression for sure.
    let browse_chan = client.browse(ty_domain, false).unwrap();
    resolved = false;

    while let Ok(event) = browse_chan.recv_timeout(timeout) {
        match event {
            ServiceEvent::ServiceResolved(info) => {
                resolved = true;
                println!("Resolved a service of {}", &info.get_fullname());
                break;
            }
            _ => {}
        }
    }
    assert!(resolved);

    // Give the server daemon chances to handle the browse query again.
    sleep(Duration::from_secs(1));

    // Verify Known Answer Suppression happened.
    let metrics_receiver = mdns_server.get_metrics().unwrap();
    let metrics = metrics_receiver.recv().unwrap();
    println!("metrics: {:?}", &metrics);
    assert!(metrics["known-answer-suppression"] > 0);
}

#[test]
fn test_domain_suffix_in_browse() {
    let mdns_client = ServiceDaemon::new().expect("failed to create mDNS client");
    assert!(mdns_client.browse("_service-name._tcp.local", false).is_err());
    assert!(mdns_client.browse("_service-name._tcp.local.", false).is_ok());
    mdns_client.shutdown().unwrap();
}

#[test]
fn test_name_conflict_resolution() {
    // This test registers two services using the same names, but different IP addresses.
    let ty_domain = "_conflict-test._udp.local.";
    let now = SystemTime::now()
        .duration_since(SystemTime::UNIX_EPOCH)
        .unwrap();
    let instance_name = now.as_micros().to_string(); // Create a unique name.
    let host_name = "conflict_host.local.";
    let port = 5200;

    // Register the first service.
    let server1 = ServiceDaemon::new().expect("failed to start server1");

    // Get a single IPv4 address
    let ip_addr1 = my_ip_interfaces()
        .iter()
        .find(|iface| iface.ip().is_ipv4())
        .map(|iface| iface.ip())
        .unwrap();

    // Publish the service on server1
    let service1 = ServiceInfo::new(ty_domain, &instance_name, host_name, &ip_addr1, port, None)
        .expect("valid service info");
    server1
        .register(service1)
        .expect("Failed to register service1");

    // wait for the service announced.
    sleep(Duration::from_secs(1));

    // Register the second service.
    let server2 = ServiceDaemon::new().expect("failed to start server2");

    // Modify the IPv4 address for the service.
    let IpAddr::V4(ipv4) = ip_addr1 else {
        assert!(false);
        return;
    };
    let bytes = ipv4.octets();
    let ip_addr2 = IpAddr::V4(Ipv4Addr::new(bytes[0], bytes[1], bytes[2], bytes[3] + 1));

    let service2 = ServiceInfo::new(ty_domain, &instance_name, host_name, &ip_addr2, port, None)
        .expect("failed to create ServiceInfo for service2");
    server2
        .register(service2)
        .expect("failed to register service2");

    // Verify name change event for the second service, due to the name conflict.
    let server2_monitor = server2.monitor().unwrap();
    let timeout = Duration::from_secs(2);
    let mut name_changed = false;
    while let Ok(event) = server2_monitor.recv_timeout(timeout) {
        match event {
            DaemonEvent::NameChange(change) => {
                println!("server2 daemon event: {:?}", change);
                name_changed = true;
                break;
            }
            other => println!("server2 other event: {:?}", other),
        }
    }
    assert!(name_changed);

    // Verify both services are resolved.
    let client = ServiceDaemon::new().expect("failed to create mdns client");
    let receiver = client.browse(ty_domain, false).unwrap();

    let timeout = Duration::from_secs(3);
    let mut service_names = HashSet::new();

    while let Ok(event) = receiver.recv_timeout(timeout) {
        match event {
            ServiceEvent::ServiceResolved(info) => {
                println!(
                    "Resolved a service: {} host {} IP {:?}",
                    info.get_fullname(),
                    info.get_hostname(),
                    info.get_addresses_v4()
                );

                service_names.insert(info.get_fullname().to_string());

                // Find and verify name conflict resolution.
                if info.get_fullname().contains("(2)") {
                    assert_eq!(info.get_hostname(), "conflict_host-2.local.");
                }

                // Stop the wait if both are resolved.
                if service_names.len() == 2 {
                    break;
                }
            }
            _ => {}
        }
    }

    // Verify that we have resolve two services instead of one.
    assert_eq!(service_names.len(), 2);
}

#[test]
fn test_name_tiebreaking() {
    // This test registers two services using the same names, but different IP addresses,
    // same as `test_name_conflict_resolution`, the only difference being that two servers
    // do the probing at the same time. Hence tiebreaking. Server2 should win.

    let ty_domain = "_tiebreaking._udp.local.";
    let now = SystemTime::now()
        .duration_since(SystemTime::UNIX_EPOCH)
        .unwrap();
    let instance_name = now.as_micros().to_string(); // Create a unique name.
    let host_name = "tiebreaking_host.local.";
    let port = 5200;

    // Register the first service.
    let server1 = ServiceDaemon::new().expect("failed to start server1");

    // Get a single IPv4 address
    let ip_addr1 = my_ip_interfaces()
        .iter()
        .find(|iface| iface.ip().is_ipv4())
        .map(|iface| iface.ip())
        .unwrap();

    // Publish the service on server1
    let service1 = ServiceInfo::new(ty_domain, &instance_name, host_name, &ip_addr1, port, None)
        .expect("valid service info");
    server1
        .register(service1)
        .expect("Failed to register service1");

    // Register the second service immediately to trigger tiebreaking.
    let server2 = ServiceDaemon::new().expect("failed to start server2");

    // Modify the IPv4 address for the service.
    let IpAddr::V4(ipv4_2) = ip_addr1 else {
        assert!(false);
        return;
    };
    let bytes = ipv4_2.octets();
    let ip_addr2 = IpAddr::V4(Ipv4Addr::new(bytes[0], bytes[1], bytes[2], bytes[3] + 1));

    let service2 = ServiceInfo::new(ty_domain, &instance_name, host_name, &ip_addr2, port, None)
        .expect("failed to create ServiceInfo for service2");
    server2
        .register(service2)
        .expect("failed to register service2");

    // Verify name change event for the first service, per tiebreaking rules.
    let server1_monitor = server1.monitor().unwrap();
    let timeout = Duration::from_secs(2);
    let mut name_changed = false;

    while let Ok(event) = server1_monitor.recv_timeout(timeout) {
        match event {
            DaemonEvent::NameChange(change) => {
                println!("server1 daemon event: {:?}", change);
                name_changed = true;
                break;
            }
            other => println!("server1 other event: {:?}", other),
        }
    }
    assert!(name_changed);

    // Verify both services are resolved.
    let client = ServiceDaemon::new().expect("failed to create mdns client");
    let receiver = client.browse(ty_domain, false).unwrap();

    let timeout = Duration::from_secs(3);
    let mut resolved_services = vec![];

    while let Ok(event) = receiver.recv_timeout(timeout) {
        match event {
            ServiceEvent::ServiceResolved(info) => {
                println!(
                    "Resolved a service: {} host {} IP {:?}",
                    info.get_fullname(),
                    info.get_hostname(),
                    info.get_addresses_v4()
                );

                resolved_services.push(info);
                if resolved_services.len() == 2 {
                    break;
                }
            }
            _ => {}
        }
    }

    // Verify that we have resolve two services instead of one.
    assert_eq!(resolved_services.len(), 2);

    // Verify that server2 (its ip_addr2) won the tiebreaking for the hostname.
    for resolved_service in resolved_services {
        if resolved_service.get_hostname() == host_name {
            let service_addr = resolved_service.get_addresses().iter().next().unwrap();
            assert_eq!(&service_addr.to_ip_addr(), &ip_addr2);
            println!("server2 won the tiebreaking");
        }
    }
}

#[test]
fn test_name_conflict_3() {
    // Similar to `test_name_conflict_resolution` but with 3 servers.
    let ty_domain = "_conflict-3._udp.local.";
    let now = SystemTime::now()
        .duration_since(SystemTime::UNIX_EPOCH)
        .unwrap();
    let instance_name = now.as_micros().to_string(); // Create a unique name.
    let host_name = "conflict3_host.local.";
    let port = 5200;

    // Register the first service.
    let server1 = ServiceDaemon::new().expect("failed to start server1");

    // Get a single IPv4 address
    let ip_addr1 = my_ip_interfaces()
        .iter()
        .find(|iface| iface.ip().is_ipv4())
        .map(|iface| iface.ip())
        .unwrap();

    // Publish the service on server1
    let service1 = ServiceInfo::new(ty_domain, &instance_name, host_name, &ip_addr1, port, None)
        .expect("valid service info");
    server1
        .register(service1)
        .expect("Failed to register service1");

    // wait for the service announced.
    sleep(Duration::from_secs(1));

    // Register the second service.
    let server2 = ServiceDaemon::new().expect("failed to start server2");

    // Modify the IPv4 address for the service.
    let IpAddr::V4(ipv4) = ip_addr1 else {
        assert!(false);
        return;
    };
    let bytes = ipv4.octets();
    let ip_addr2 = IpAddr::V4(Ipv4Addr::new(bytes[0], bytes[1], bytes[2], bytes[3] + 1));

    let info2 = ServiceInfo::new(ty_domain, &instance_name, host_name, &ip_addr2, port, None)
        .expect("failed to create ServiceInfo for service2");
    server2
        .register(info2)
        .expect("failed to register service2");

    // Verify name change event for the second service, due to the name conflict.
    let server2_monitor = server2.monitor().unwrap();
    let timeout = Duration::from_secs(2);
    let mut name_changed = false;
    while let Ok(event) = server2_monitor.recv_timeout(timeout) {
        match event {
            DaemonEvent::NameChange(change) => {
                println!("server2 daemon event: {:?}", change);
                name_changed = true;
            }
            other => println!("server2 other event: {:?}", other),
        }
    }
    assert!(name_changed);

    // Register the third service
    let server3 = ServiceDaemon::new().expect("failed to start server2");

    // Modify the IPv4 address for the service.
    let ip_addr3 = IpAddr::V4(Ipv4Addr::new(bytes[0], bytes[1], bytes[2], bytes[3] + 2));

    let info3 = ServiceInfo::new(ty_domain, &instance_name, host_name, &ip_addr3, port, None)
        .expect("failed to create ServiceInfo for service2");

    server3
        .register(info3)
        .expect("failed to register service2");

    let server3_monitor = server3.monitor().unwrap();
    let timeout = Duration::from_secs(3);
    name_changed = false;
    while let Ok(event) = server3_monitor.recv_timeout(timeout) {
        match event {
            DaemonEvent::NameChange(change) => {
                println!("server3 daemon event: {:?}", change);
                name_changed = true;
                break;
            }
            other => println!("server3 other event: {:?}", other),
        }
    }
    assert!(name_changed);

    // Verify all services are resolved.
    let client = ServiceDaemon::new().expect("failed to create mdns client");
    let receiver = client.browse(ty_domain, false).unwrap();

    let timeout = Duration::from_secs(3);
    let mut service_names = HashSet::new();

    while let Ok(event) = receiver.recv_timeout(timeout) {
        match event {
            ServiceEvent::ServiceResolved(info) => {
                println!(
                    "Resolved a service: {} host {} IP {:?}",
                    info.get_fullname(),
                    info.get_hostname(),
                    info.get_addresses_v4()
                );

                service_names.insert(info.get_fullname().to_string());
                if service_names.len() >= 3 {
                    break;
                }
            }
            _ => {}
        }
    }

    // Verify that we have resolve two services instead of one.
    assert_eq!(service_names.len(), 3);
}

#[test]
fn test_verify_srv() {
    // start a server
    let ty_domain = "_verify-srv._udp.local.";
    let host_name = "verify_srv.local.";
    let now = SystemTime::now()
        .duration_since(SystemTime::UNIX_EPOCH)
        .unwrap();
    let instance_name = now.as_micros().to_string(); // Create a unique name.
    let port = 5200;

    // Get a single IPv4 address
    let ip_addr1 = my_ip_interfaces()
        .iter()
        .find(|iface| iface.ip().is_ipv4())
        .map(|iface| iface.ip())
        .unwrap();

    // Register the service.
    let service1 = ServiceInfo::new(ty_domain, &instance_name, host_name, &ip_addr1, port, None)
        .expect("valid service info");
    let fullname = service1.get_fullname().to_string();

    let server1 = ServiceDaemon::new().expect("failed to start server");
    server1
        .register(service1)
        .expect("Failed to register service1");

    // wait for the service announced.
    sleep(Duration::from_secs(1));

    // start a client
    let client = ServiceDaemon::new().expect("failed to start client");
    let receiver = client.browse(ty_domain, false).unwrap();
    let timeout = Duration::from_secs(2);

    while let Ok(event) = receiver.recv_timeout(timeout) {
        match event {
            ServiceEvent::ServiceResolved(info) => {
                println!("service resolved: {:?}", info);
                break;
            }
            _ => {}
        }
    }

    // kill the server without unregister (i.e. not-graceful-shutdown)
    server1.shutdown().unwrap();
    sleep(Duration::from_secs(1));

    // check `ServiceRemoved`
    client.verify(fullname, Duration::from_secs(3)).unwrap();
    let timeout = Duration::from_secs(4);
    let mut service_removal = false;

    while let Ok(event) = receiver.recv_timeout(timeout) {
        match event {
            ServiceEvent::ServiceRemoved(service_type, fullname) => {
                service_removal = true;
                println!("service removed: {service_type} : {fullname}");
                break;
            }
            _ => {}
        }
    }

    assert!(service_removal);
}

#[test]
fn test_multicast_loop_v4() {
    let ty_domain = "_loop_v4._udp.local.";
    let now = SystemTime::now()
        .duration_since(SystemTime::UNIX_EPOCH)
        .unwrap();
    let instance_name = now.as_micros().to_string(); // Create a unique name.
    let host_name = "loop_v4_host.local.";
    let port = 5200;

    // Register the first service.
    let server = ServiceDaemon::new().expect("failed to start server");
    server.set_multicast_loop_v4(false).unwrap();

    // Get a single IPv4 address
    let ip_addr1 = my_ip_interfaces()
        .iter()
        .find(|iface| iface.ip().is_ipv4())
        .map(|iface| iface.ip())
        .unwrap();

    // Publish the service on server
    let service1 = ServiceInfo::new(ty_domain, &instance_name, host_name, &ip_addr1, port, None)
        .expect("valid service info");
    server
        .register(service1)
        .expect("Failed to register service1");

    // wait for the service announced.
    sleep(Duration::from_secs(1));

    // start a client i.e. querier.
    let mut resolved = false;
    let client = ServiceDaemon::new().expect("failed to create mdns client");

    // For Windows, IP_MULTICAST_LOOP option works only on the receive path.
    client.set_multicast_loop_v4(false).unwrap();

    let receiver = client.browse(ty_domain, false).unwrap();

    let timeout = Duration::from_secs(2);
    while let Ok(event) = receiver.recv_timeout(timeout) {
        match event {
            ServiceEvent::ServiceResolved(info) => {
                println!(
                    "Resolved a service: {} host {} IP {:?}",
                    info.get_fullname(),
                    info.get_hostname(),
                    info.get_addresses_v4()
                );
                resolved = true;
                break;
            }
            _ => {}
        }
    }

    assert_eq!(resolved, false);

    // enable loopback and try again.
    server.set_multicast_loop_v4(true).unwrap();
    client.set_multicast_loop_v4(true).unwrap();
    let receiver = client.browse(ty_domain, false).unwrap();

    while let Ok(event) = receiver.recv_timeout(timeout) {
        match event {
            ServiceEvent::ServiceResolved(info) => {
                println!(
                    "Resolved a service: {} host {} IP {:?}",
                    info.get_fullname(),
                    info.get_hostname(),
                    info.get_addresses_v4()
                );
                resolved = true;
                break;
            }
            _ => {}
        }
    }

    assert!(resolved);
}

#[test]
fn test_multicast_loop_v6() {
    let ty_domain = "_loop_v6._udp.local.";
    let now = SystemTime::now()
        .duration_since(SystemTime::UNIX_EPOCH)
        .unwrap();
    let instance_name = now.as_micros().to_string(); // Create a unique name.
    let host_name = "loop_v6_host.local.";
    let port = 5200;

    // Register the first service.
    let server = ServiceDaemon::new().expect("failed to start server");
    server.set_multicast_loop_v6(false).unwrap();

    // Get a single IPv6 address
    let ip_addr1 = my_ip_interfaces()
        .iter()
        .find(|iface| iface.ip().is_ipv6())
        .map(|iface| iface.ip())
        .unwrap();

    // Publish the service on server
    let service1 = ServiceInfo::new(ty_domain, &instance_name, host_name, &ip_addr1, port, None)
        .expect("valid service info");
    server
        .register(service1)
        .expect("Failed to register service1");

    // wait for the service announced.
    sleep(Duration::from_secs(1));

    // start a client i.e. querier.
    let mut resolved = false;
    let client = ServiceDaemon::new().expect("failed to create mdns client");

    // For Windows, IP_MULTICAST_LOOP option works only on the receive path.
    client.set_multicast_loop_v6(false).unwrap();

    let receiver = client.browse(ty_domain, false).unwrap();

    let timeout = Duration::from_secs(2);
    while let Ok(event) = receiver.recv_timeout(timeout) {
        match event {
            ServiceEvent::ServiceResolved(info) => {
                println!(
                    "Resolved a service: {} host {} IP {:?}",
                    info.get_fullname(),
                    info.get_hostname(),
                    info.get_addresses()
                );
                resolved = true;
                break;
            }
            _ => {}
        }
    }

    assert_eq!(resolved, false);

    // enable loopback and try again.
    server.set_multicast_loop_v6(true).unwrap();
    client.set_multicast_loop_v6(true).unwrap();

    let receiver = client.browse(ty_domain, false).unwrap();

    while let Ok(event) = receiver.recv_timeout(timeout) {
        match event {
            ServiceEvent::ServiceResolved(info) => {
                println!(
                    "Resolved a service: {} host {} IP {:?}",
                    info.get_fullname(),
                    info.get_hostname(),
                    info.get_addresses()
                );
                resolved = true;
                break;
            }
            _ => {}
        }
    }

    assert!(resolved);
}

#[test]
fn test_set_ip_check_interval() {
    // Create a daemon
    let server = ServiceDaemon::new().expect("Failed to create server");
    let service = "_ip_check._udp.local.";
    let host_name = "test_ip_check_host.local.";

    // use a single IPv4 addr
    let service_ip_addr = my_ip_interfaces()
        .iter()
        .find(|iface| iface.ip().is_ipv4())
        .map(|iface| iface.ip())
        .unwrap();

    let port = 5201;
    let my_service = ServiceInfo::new(
        service,
        "my_instance",
        host_name,
        &service_ip_addr,
        port,
        None,
    )
    .expect("invalid service info");
    let result = server.register(my_service.clone());
    assert!(result.is_ok());

    // Set the IP check interval.
    server.set_ip_check_interval(3).unwrap();
    let interval = server.get_ip_check_interval().unwrap();
    assert_eq!(interval, 3);

    server.set_ip_check_interval(u32::MAX).unwrap();
    let interval = server.get_ip_check_interval().unwrap();
    assert_eq!(interval, u32::MAX);

    server.set_ip_check_interval(0).unwrap();
    let interval = server.get_ip_check_interval().unwrap();
    assert_eq!(interval, 0);
}

/// A helper function to include a timestamp for println.
fn timed_println(msg: String) {
    let now = SystemTime::now();
    let formatted_time = humantime::format_rfc3339(now);
    println!("[{}] {}", formatted_time, msg);
<<<<<<< HEAD
}

#[test]
fn test_use_service_detailed() {
    // start a server
    let ty_domain = "_svc-detailed._udp.local.";
    let host_name = "service_detailed.local.";
    let now = SystemTime::now()
        .duration_since(SystemTime::UNIX_EPOCH)
        .unwrap();
    let instance_name = now.as_micros().to_string(); // Create a unique name.
    let port = 5200;

    // Get a single IPv4 address
    let ip_addr1 = my_ip_interfaces()
        .iter()
        .find(|iface| iface.ip().is_ipv4())
        .map(|iface| iface.ip())
        .unwrap();

    // Register the service.
    let service1 = ServiceInfo::new(ty_domain, &instance_name, host_name, &ip_addr1, port, None)
        .expect("valid service info");
    let server1 = ServiceDaemon::new().expect("failed to start server");
    server1
        .register(service1)
        .expect("Failed to register service1");

    // wait for the service announced.
    sleep(Duration::from_secs(1));

    // start a client
    let client = ServiceDaemon::new().expect("failed to start client");
    let receiver = client.browse(ty_domain, false).unwrap();
    let timeout = Duration::from_secs(2);
    let mut got_resolved = false;
    let mut got_detailed = false;

    while let Ok(event) = receiver.recv_timeout(timeout) {
        match event {
            ServiceEvent::ServiceResolved(_) => {
                got_resolved = true;
                break;
            }
            ServiceEvent::ServiceDetailed(_) => {
                got_detailed = true;
                break;
            }
            _ => {}
        }
    }

    assert!(
        got_resolved,
        "Should receive ServiceResolved event by default"
    );
    assert!(
        !got_detailed,
        "Should not receive ServiceDetailed event by default"
    );

    // Now enable use_resolved_service and test for ServiceDetailed
    client.use_service_detailed(true).unwrap();
    let browse_chan = client.browse(ty_domain, false).unwrap();
    let mut got_detailed = false;
    let mut got_resolved = false;

    while let Ok(event) = browse_chan.recv_timeout(timeout) {
        match event {
            ServiceEvent::ServiceDetailed(resolved) => {
                got_detailed = true;
                println!("address: {:?}", resolved.addresses);
                let first_addr = resolved.addresses.iter().next().unwrap();
                let HostIp::V4(ip_v4) = first_addr else {
                    assert!(false, "Address should be IPv4");
                    return;
                };
                println!("Resolved address: {}", ip_v4.addr());
                break;
            }
            ServiceEvent::ServiceResolved(_) => {
                got_resolved = true;
                break;
            }
            _ => {}
        }
    }
    assert!(
        got_detailed,
        "Should receive ServiceDetailed event when enabled"
    );
    assert!(
        !got_resolved,
        "Should not receive ServiceResolved event when detailed is enabled"
    );

    server1.shutdown().unwrap();
    client.shutdown().unwrap();
}

#[test]
fn test_use_service_detailed_v6() {
    // start a server
    let ty_domain = "_detailed-v6._udp.local.";
    let host_name = "service_detailed_v6.local.";
    let now = SystemTime::now()
        .duration_since(SystemTime::UNIX_EPOCH)
        .unwrap();
    let instance_name = now.as_micros().to_string(); // Create a unique name.
    let port = 5200;

    // Get a single IPv4 address
    let ipv6_addrs: Vec<_> = my_ip_interfaces()
        .iter()
        .filter(|iface| iface.ip().is_ipv6() && iface.is_link_local())
        .map(|iface| iface.ip())
        .collect();

    // Register the service.
    let service1 = ServiceInfo::new(
        ty_domain,
        &instance_name,
        host_name,
        &ipv6_addrs[..],
        port,
        None,
    )
    .expect("valid service info");
    let server1 = ServiceDaemon::new().expect("failed to start server");
    server1
        .register(service1)
        .expect("Failed to register service1");

    // wait for the service announced.
    sleep(Duration::from_secs(1));

    // start a client
    let client = ServiceDaemon::new().expect("failed to start client");
    let receiver = client.browse(ty_domain, false).unwrap();
    let timeout = Duration::from_secs(2);
    let mut got_resolved = false;
    let mut got_detailed = false;

    while let Ok(event) = receiver.recv_timeout(timeout) {
        match event {
            ServiceEvent::ServiceResolved(_) => {
                got_resolved = true;
                break;
            }
            ServiceEvent::ServiceDetailed(_) => {
                got_detailed = true;
                break;
            }
            _ => {}
        }
    }

    assert!(
        got_resolved,
        "Should receive ServiceResolved event by default"
    );
    assert!(
        !got_detailed,
        "Should not receive ServiceDetailed event by default"
    );

    // Now enable use_resolved_service and test for ServiceDetailed
    client.use_service_detailed(true).unwrap();
    let browse_chan = client.browse(ty_domain, false).unwrap();
    let mut got_detailed = false;
    let mut got_resolved = false;

    while let Ok(event) = browse_chan.recv_timeout(timeout) {
        match event {
            ServiceEvent::ServiceDetailed(resolved) => {
                got_detailed = true;
                assert!(
                    resolved.addresses.len() > 0,
                    "Should have at least one address"
                );
                let first_addr = resolved.addresses.into_iter().next().unwrap();
                assert!(first_addr.is_ipv6(), "Address should be IPv6");
                println!("Resolved address: {}", first_addr);
                let HostIp::V6(ip_v6) = first_addr else {
                    assert!(false, "Address should be IPv6");
                    return;
                };
                let scope_id = ip_v6.scope_id();
                assert!(
                    scope_id.index != 0,
                    "Link-local address should have a scope ID"
                );
                println!("Scope ID: {}", scope_id);
                break;
            }
            ServiceEvent::ServiceResolved(_) => {
                got_resolved = true;
                break;
            }
            _ => {}
        }
    }
    assert!(
        got_detailed,
        "Should receive ServiceDetailed event when enabled"
    );
    assert!(
        !got_resolved,
        "Should not receive ServiceResolved event when detailed is enabled"
    );

    server1.shutdown().unwrap();
    client.shutdown().unwrap();
=======
>>>>>>> f88fae16
}<|MERGE_RESOLUTION|>--- conflicted
+++ resolved
@@ -2459,220 +2459,4 @@
     let now = SystemTime::now();
     let formatted_time = humantime::format_rfc3339(now);
     println!("[{}] {}", formatted_time, msg);
-<<<<<<< HEAD
-}
-
-#[test]
-fn test_use_service_detailed() {
-    // start a server
-    let ty_domain = "_svc-detailed._udp.local.";
-    let host_name = "service_detailed.local.";
-    let now = SystemTime::now()
-        .duration_since(SystemTime::UNIX_EPOCH)
-        .unwrap();
-    let instance_name = now.as_micros().to_string(); // Create a unique name.
-    let port = 5200;
-
-    // Get a single IPv4 address
-    let ip_addr1 = my_ip_interfaces()
-        .iter()
-        .find(|iface| iface.ip().is_ipv4())
-        .map(|iface| iface.ip())
-        .unwrap();
-
-    // Register the service.
-    let service1 = ServiceInfo::new(ty_domain, &instance_name, host_name, &ip_addr1, port, None)
-        .expect("valid service info");
-    let server1 = ServiceDaemon::new().expect("failed to start server");
-    server1
-        .register(service1)
-        .expect("Failed to register service1");
-
-    // wait for the service announced.
-    sleep(Duration::from_secs(1));
-
-    // start a client
-    let client = ServiceDaemon::new().expect("failed to start client");
-    let receiver = client.browse(ty_domain, false).unwrap();
-    let timeout = Duration::from_secs(2);
-    let mut got_resolved = false;
-    let mut got_detailed = false;
-
-    while let Ok(event) = receiver.recv_timeout(timeout) {
-        match event {
-            ServiceEvent::ServiceResolved(_) => {
-                got_resolved = true;
-                break;
-            }
-            ServiceEvent::ServiceDetailed(_) => {
-                got_detailed = true;
-                break;
-            }
-            _ => {}
-        }
-    }
-
-    assert!(
-        got_resolved,
-        "Should receive ServiceResolved event by default"
-    );
-    assert!(
-        !got_detailed,
-        "Should not receive ServiceDetailed event by default"
-    );
-
-    // Now enable use_resolved_service and test for ServiceDetailed
-    client.use_service_detailed(true).unwrap();
-    let browse_chan = client.browse(ty_domain, false).unwrap();
-    let mut got_detailed = false;
-    let mut got_resolved = false;
-
-    while let Ok(event) = browse_chan.recv_timeout(timeout) {
-        match event {
-            ServiceEvent::ServiceDetailed(resolved) => {
-                got_detailed = true;
-                println!("address: {:?}", resolved.addresses);
-                let first_addr = resolved.addresses.iter().next().unwrap();
-                let HostIp::V4(ip_v4) = first_addr else {
-                    assert!(false, "Address should be IPv4");
-                    return;
-                };
-                println!("Resolved address: {}", ip_v4.addr());
-                break;
-            }
-            ServiceEvent::ServiceResolved(_) => {
-                got_resolved = true;
-                break;
-            }
-            _ => {}
-        }
-    }
-    assert!(
-        got_detailed,
-        "Should receive ServiceDetailed event when enabled"
-    );
-    assert!(
-        !got_resolved,
-        "Should not receive ServiceResolved event when detailed is enabled"
-    );
-
-    server1.shutdown().unwrap();
-    client.shutdown().unwrap();
-}
-
-#[test]
-fn test_use_service_detailed_v6() {
-    // start a server
-    let ty_domain = "_detailed-v6._udp.local.";
-    let host_name = "service_detailed_v6.local.";
-    let now = SystemTime::now()
-        .duration_since(SystemTime::UNIX_EPOCH)
-        .unwrap();
-    let instance_name = now.as_micros().to_string(); // Create a unique name.
-    let port = 5200;
-
-    // Get a single IPv4 address
-    let ipv6_addrs: Vec<_> = my_ip_interfaces()
-        .iter()
-        .filter(|iface| iface.ip().is_ipv6() && iface.is_link_local())
-        .map(|iface| iface.ip())
-        .collect();
-
-    // Register the service.
-    let service1 = ServiceInfo::new(
-        ty_domain,
-        &instance_name,
-        host_name,
-        &ipv6_addrs[..],
-        port,
-        None,
-    )
-    .expect("valid service info");
-    let server1 = ServiceDaemon::new().expect("failed to start server");
-    server1
-        .register(service1)
-        .expect("Failed to register service1");
-
-    // wait for the service announced.
-    sleep(Duration::from_secs(1));
-
-    // start a client
-    let client = ServiceDaemon::new().expect("failed to start client");
-    let receiver = client.browse(ty_domain, false).unwrap();
-    let timeout = Duration::from_secs(2);
-    let mut got_resolved = false;
-    let mut got_detailed = false;
-
-    while let Ok(event) = receiver.recv_timeout(timeout) {
-        match event {
-            ServiceEvent::ServiceResolved(_) => {
-                got_resolved = true;
-                break;
-            }
-            ServiceEvent::ServiceDetailed(_) => {
-                got_detailed = true;
-                break;
-            }
-            _ => {}
-        }
-    }
-
-    assert!(
-        got_resolved,
-        "Should receive ServiceResolved event by default"
-    );
-    assert!(
-        !got_detailed,
-        "Should not receive ServiceDetailed event by default"
-    );
-
-    // Now enable use_resolved_service and test for ServiceDetailed
-    client.use_service_detailed(true).unwrap();
-    let browse_chan = client.browse(ty_domain, false).unwrap();
-    let mut got_detailed = false;
-    let mut got_resolved = false;
-
-    while let Ok(event) = browse_chan.recv_timeout(timeout) {
-        match event {
-            ServiceEvent::ServiceDetailed(resolved) => {
-                got_detailed = true;
-                assert!(
-                    resolved.addresses.len() > 0,
-                    "Should have at least one address"
-                );
-                let first_addr = resolved.addresses.into_iter().next().unwrap();
-                assert!(first_addr.is_ipv6(), "Address should be IPv6");
-                println!("Resolved address: {}", first_addr);
-                let HostIp::V6(ip_v6) = first_addr else {
-                    assert!(false, "Address should be IPv6");
-                    return;
-                };
-                let scope_id = ip_v6.scope_id();
-                assert!(
-                    scope_id.index != 0,
-                    "Link-local address should have a scope ID"
-                );
-                println!("Scope ID: {}", scope_id);
-                break;
-            }
-            ServiceEvent::ServiceResolved(_) => {
-                got_resolved = true;
-                break;
-            }
-            _ => {}
-        }
-    }
-    assert!(
-        got_detailed,
-        "Should receive ServiceDetailed event when enabled"
-    );
-    assert!(
-        !got_resolved,
-        "Should not receive ServiceResolved event when detailed is enabled"
-    );
-
-    server1.shutdown().unwrap();
-    client.shutdown().unwrap();
-=======
->>>>>>> f88fae16
 }