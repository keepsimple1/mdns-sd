//! Service daemon for mDNS Service Discovery.

// How DNS-based Service Discovery works in a nutshell:
//
// (excerpt from RFC 6763)
// .... that a particular service instance can be
//    described using a DNS SRV [RFC2782] and DNS TXT [RFC1035] record.
//    The SRV record has a name of the form "<Instance>.<Service>.<Domain>"
//    and gives the target host and port where the service instance can be
//    reached.  The DNS TXT record of the same name gives additional
//    information about this instance, in a structured form using key/value
//    pairs, described in Section 6.  A client discovers the list of
//    available instances of a given service type using a query for a DNS
//    PTR [RFC1035] record with a name of the form "<Service>.<Domain>",
//    which returns a set of zero or more names, which are the names of the
//    aforementioned DNS SRV/TXT record pairs.
//
// Some naming conventions in this source code:
//
// `ty_domain` refers to service type together with domain name, i.e. <service>.<domain>.
// Every <service> consists of two labels: service itself and "_udp." or "_tcp".
// See RFC 6763 section 7 Service Names.
//     for example: `_my-service._udp.local.`
//
// `fullname` refers to a full Service Instance Name, i.e. <instance>.<service>.<domain>
//     for example: `my_home._my-service._udp.local.`
//
// In mDNS and DNS, the basic data structure is "Resource Record" (RR), where
// in Service Discovery, the basic data structure is "Service Info". One Service Info
// corresponds to a set of DNS Resource Records.
#[cfg(feature = "logging")]
use crate::log::{debug, error, warn};
use crate::{
    dns_parser::{
        current_time_millis, DnsAddress, DnsIncoming, DnsOutgoing, DnsPointer, DnsRecordBox,
        DnsRecordExt, DnsSrv, DnsTxt, CLASS_CACHE_FLUSH, CLASS_IN, FLAGS_AA, FLAGS_QR_QUERY,
        FLAGS_QR_RESPONSE, MAX_MSG_ABSOLUTE, TYPE_A, TYPE_AAAA, TYPE_ANY, TYPE_NSEC, TYPE_PTR,
        TYPE_SRV, TYPE_TXT,
    },
    error::{Error, Result},
    service_info::{ifaddr_subnet, split_sub_domain, ServiceInfo},
    Receiver,
};
use flume::{bounded, Sender, TrySendError};
use if_addrs::{IfAddr, Interface};
use polling::Poller;
use socket2::SockAddr;
use socket_pktinfo::PktInfoUdpSocket;
use std::cmp::min;
use std::{
    cmp::{self, Reverse},
    collections::{BinaryHeap, HashMap, HashSet},
    fmt,
    net::{IpAddr, Ipv4Addr, Ipv6Addr, SocketAddr, SocketAddrV4, SocketAddrV6, UdpSocket},
    str, thread,
    time::Duration,
    vec,
};

/// A simple macro to report all kinds of errors.
macro_rules! e_fmt {
  ($($arg:tt)+) => {
      Error::Msg(format!($($arg)+))
  };
}

/// The default max length of the service name without domain, not including the
/// leading underscore (`_`). It is set to 15 per
/// [RFC 6763 section 7.2](https://www.rfc-editor.org/rfc/rfc6763#section-7.2).
pub const SERVICE_NAME_LEN_MAX_DEFAULT: u8 = 15;

const MDNS_PORT: u16 = 5353;
const GROUP_ADDR_V4: Ipv4Addr = Ipv4Addr::new(224, 0, 0, 251);
const GROUP_ADDR_V6: Ipv6Addr = Ipv6Addr::new(0xff02, 0, 0, 0, 0, 0, 0, 0xfb);
const LOOPBACK_V4: Ipv4Addr = Ipv4Addr::new(127, 0, 0, 1);

const RESOLVE_WAIT_IN_MILLIS: u64 = 500;

/// Maximum TTL value allowed for resource records in legacy unicast responses
const LEGACY_UNICAST_RR_MAX_TTL: u32 = 10;

/// Response status code for the service `unregister` call.
#[derive(Debug)]
pub enum UnregisterStatus {
    /// Unregister was successful.
    OK,
    /// The service was not found in the registration.
    NotFound,
}

/// Status code for the service daemon.
#[derive(Debug, PartialEq, Clone, Eq)]
#[non_exhaustive]
pub enum DaemonStatus {
    /// The daemon is running as normal.
    Running,

    /// The daemon has been shutdown.
    Shutdown,
}

/// Different counters included in the metrics.
/// Currently all counters are for outgoing packets.
#[derive(Hash, Eq, PartialEq, Clone)]
enum Counter {
    Register,
    RegisterResend,
    Unregister,
    UnregisterResend,
    Browse,
    ResolveHostname,
    Respond,
    RespondUnicast,
    RespondLegacyUnicast,
    CacheRefreshQuery,
}

impl fmt::Display for Counter {
    fn fmt(&self, f: &mut fmt::Formatter) -> fmt::Result {
        match self {
            Counter::Register => write!(f, "register"),
            Counter::RegisterResend => write!(f, "register-resend"),
            Counter::Unregister => write!(f, "unregister"),
            Counter::UnregisterResend => write!(f, "unregister-resend"),
            Counter::Browse => write!(f, "browse"),
            Counter::ResolveHostname => write!(f, "resolve-hostname"),
            Counter::Respond => write!(f, "respond"),
            Counter::RespondUnicast => write!(f, "respond-unicast"),
            Counter::RespondLegacyUnicast => write!(f, "respond-legacy-unicast"),
            Counter::CacheRefreshQuery => write!(f, "cache-refresh"),
        }
    }
}

/// The metrics is a HashMap of (name_key, i64_value).
/// The main purpose is to help monitoring the mDNS packet traffic.
pub type Metrics = HashMap<String, i64>;

const SIGNAL_SOCK_EVENT_KEY: usize = usize::MAX - 1; // avoid to overlap with zc.poll_ids

/// A daemon thread for mDNS
///
/// This struct provides a handle and an API to the daemon. It is cloneable.
#[derive(Clone)]
pub struct ServiceDaemon {
    /// Sender handle of the channel to the daemon.
    sender: Sender<Command>,

    /// Send to this addr to signal that a `Command` is coming.
    ///
    /// The daemon listens on this addr together with other mDNS sockets,
    /// to avoid busy polling the flume channel. If there is a way to poll
    /// the channel and mDNS sockets together, then this can be removed.
    signal_addr: SocketAddr,
}

impl ServiceDaemon {
    /// Creates a new daemon and spawns a thread to run the daemon.
    ///
    /// The daemon (re)uses the default mDNS port 5353. To keep it simple, we don't
    /// ask callers to set the port.
    pub fn new() -> Result<Self> {
        // Use port 0 to allow the system assign a random available port,
        // no need for a pre-defined port number.
        let signal_addr = SocketAddrV4::new(LOOPBACK_V4, 0);

        let signal_sock = UdpSocket::bind(signal_addr)
            .map_err(|e| e_fmt!("failed to create signal_sock for daemon: {}", e))?;

        // Get the socket with the OS chosen port
        let signal_addr = signal_sock
            .local_addr()
            .map_err(|e| e_fmt!("failed to get signal sock addr: {}", e))?;

        // Must be nonblocking so we can listen to it together with mDNS sockets.
        signal_sock
            .set_nonblocking(true)
            .map_err(|e| e_fmt!("failed to set nonblocking for signal socket: {}", e))?;

        let zc = Zeroconf::new(signal_sock)?;
        let (sender, receiver) = bounded(100);

        // Spawn the daemon thread
        thread::Builder::new()
            .name("mDNS_daemon".to_string())
            .spawn(move || Self::daemon_thread(zc, receiver))
            .map_err(|e| e_fmt!("thread builder failed to spawn: {}", e))?;

        Ok(Self {
            sender,
            signal_addr,
        })
    }

    /// Sends `cmd` to the daemon via its channel, and sends a signal
    /// to its sock addr to notify.
    fn send_cmd(&self, cmd: Command) -> Result<()> {
        let cmd_name = cmd.to_string();

        // First, send to the flume channel.
        self.sender.try_send(cmd).map_err(|e| match e {
            TrySendError::Full(_) => Error::Again,
            e => e_fmt!("flume::channel::send failed: {}", e),
        })?;

        // Second, send a signal to notify the daemon.
        let addr = SocketAddrV4::new(LOOPBACK_V4, 0);
        let socket = UdpSocket::bind(addr)
            .map_err(|e| e_fmt!("Failed to create socket to send signal: {}", e))?;
        socket
            .send_to(cmd_name.as_bytes(), self.signal_addr)
            .map_err(|e| {
                e_fmt!(
                    "signal socket send_to {} ({}) failed: {}",
                    self.signal_addr,
                    cmd_name,
                    e
                )
            })?;

        Ok(())
    }

    /// Starts browsing for a specific service type.
    ///
    /// Returns a channel `Receiver` to receive events about the service. The caller
    /// can call `.recv_async().await` on this receiver to handle events in an
    /// async environment or call `.recv()` in a sync environment.
    ///
    /// When a new instance is found, the daemon automatically tries to resolve, i.e.
    /// finding more details, i.e. SRV records and TXT records.
    pub fn browse(&self, service_type: &str) -> Result<Receiver<ServiceEvent>> {
        let (resp_s, resp_r) = bounded(10);
        self.send_cmd(Command::Browse(service_type.to_string(), 1, resp_s))?;
        Ok(resp_r)
    }

    /// Stops searching for a specific service type.
    ///
    /// When an error is returned, the caller should retry only when
    /// the error is `Error::Again`, otherwise should log and move on.
    pub fn stop_browse(&self, ty_domain: &str) -> Result<()> {
        self.send_cmd(Command::StopBrowse(ty_domain.to_string()))
    }

    /// Starts querying for the ip addresses of a hostname.
    ///
    /// Returns a channel `Receiver` to receive events about the hostname.
    /// The caller can call `.recv_async().await` on this receiver to handle events in an
    /// async environment or call `.recv()` in a sync environment.
    ///
    /// The `timeout` is specified in milliseconds.
    pub fn resolve_hostname(
        &self,
        hostname: &str,
        timeout: Option<u64>,
    ) -> Result<Receiver<HostnameResolutionEvent>> {
        check_hostname(hostname)?;
        let (resp_s, resp_r) = bounded(10);
        self.send_cmd(Command::ResolveHostname(
            hostname.to_string(),
            1,
            resp_s,
            timeout,
        ))?;
        Ok(resp_r)
    }

    /// Stops querying for the ip addresses of a hostname.
    ///
    /// When an error is returned, the caller should retry only when
    /// the error is `Error::Again`, otherwise should log and move on.
    pub fn stop_resolve_hostname(&self, hostname: &str) -> Result<()> {
        self.send_cmd(Command::StopResolveHostname(hostname.to_string()))
    }

    /// Registers a service provided by this host.
    ///
    /// If `service_info` has no addresses yet and its `addr_auto` is enabled,
    /// this method will automatically fill in addresses from the host.
    ///
    /// To re-announce a service with an updated `service_info`, just call
    /// this `register` function again. No need to call `unregister` first.
    pub fn register(&self, mut service_info: ServiceInfo) -> Result<()> {
        check_service_name(service_info.get_fullname())?;
        check_hostname(service_info.get_hostname())?;

        if service_info.is_addr_auto() {
            for iface in my_ip_interfaces() {
                service_info.insert_ipaddr(iface.ip());
            }
        }

        self.send_cmd(Command::Register(service_info))
    }

    /// Unregisters a service. This is a graceful shutdown of a service.
    ///
    /// Returns a channel receiver that is used to receive the status code
    /// of the unregister.
    ///
    /// When an error is returned, the caller should retry only when
    /// the error is `Error::Again`, otherwise should log and move on.
    pub fn unregister(&self, fullname: &str) -> Result<Receiver<UnregisterStatus>> {
        let (resp_s, resp_r) = bounded(1);
        self.send_cmd(Command::Unregister(fullname.to_lowercase(), resp_s))?;
        Ok(resp_r)
    }

    /// Starts to monitor events from the daemon.
    ///
    /// Returns a channel [`Receiver`] of [`DaemonEvent`].
    pub fn monitor(&self) -> Result<Receiver<DaemonEvent>> {
        let (resp_s, resp_r) = bounded(100);
        self.send_cmd(Command::Monitor(resp_s))?;
        Ok(resp_r)
    }

    /// Shuts down the daemon thread and returns a channel to receive the status.
    ///
    /// When an error is returned, the caller should retry only when
    /// the error is `Error::Again`, otherwise should log and move on.
    pub fn shutdown(&self) -> Result<Receiver<DaemonStatus>> {
        let (resp_s, resp_r) = bounded(1);
        self.send_cmd(Command::Exit(resp_s))?;
        Ok(resp_r)
    }

    /// Returns the status of the daemon.
    ///
    /// When an error is returned, the caller should retry only when
    /// the error is `Error::Again`, otherwise should consider the daemon
    /// stopped working and move on.
    pub fn status(&self) -> Result<Receiver<DaemonStatus>> {
        let (resp_s, resp_r) = bounded(1);

        if self.sender.is_disconnected() {
            resp_s
                .send(DaemonStatus::Shutdown)
                .map_err(|e| e_fmt!("failed to send daemon status to the client: {}", e))?;
        } else {
            self.send_cmd(Command::GetStatus(resp_s))?;
        }

        Ok(resp_r)
    }

    /// Returns a channel receiver for the metrics, e.g. input/output counters.
    ///
    /// The metrics returned is a snapshot. Hence the caller should call
    /// this method repeatedly if they want to monitor the metrics continuously.
    pub fn get_metrics(&self) -> Result<Receiver<Metrics>> {
        let (resp_s, resp_r) = bounded(1);
        self.send_cmd(Command::GetMetrics(resp_s))?;
        Ok(resp_r)
    }

    /// Change the max length allowed for a service name.
    ///
    /// As RFC 6763 defines a length max for a service name, a user should not call
    /// this method unless they have to. See [`SERVICE_NAME_LEN_MAX_DEFAULT`].
    ///
    /// `len_max` is capped at an internal limit, which is currently 30.
    pub fn set_service_name_len_max(&self, len_max: u8) -> Result<()> {
        const SERVICE_NAME_LEN_MAX_LIMIT: u8 = 30; // Double the default length max.

        if len_max > SERVICE_NAME_LEN_MAX_LIMIT {
            return Err(Error::Msg(format!(
                "service name length max {} is too large",
                len_max
            )));
        }

        self.send_cmd(Command::SetOption(DaemonOption::ServiceNameLenMax(len_max)))
    }

    /// Include interfaces that match `if_kind` for this service daemon.
    ///
    /// For example:
    /// ```ignore
    ///     daemon.enable_interface("en0")?;
    /// ```
    pub fn enable_interface(&self, if_kind: impl IntoIfKindVec) -> Result<()> {
        let if_kind_vec = if_kind.into_vec();
        self.send_cmd(Command::SetOption(DaemonOption::EnableInterface(
            if_kind_vec.kinds,
        )))
    }

    /// Ignore/exclude interfaces that match `if_kind` for this daemon.
    ///
    /// For example:
    /// ```ignore
    ///     daemon.disable_interface(IfKind::IPv6)?;
    /// ```
    pub fn disable_interface(&self, if_kind: impl IntoIfKindVec) -> Result<()> {
        let if_kind_vec = if_kind.into_vec();
        self.send_cmd(Command::SetOption(DaemonOption::DisableInterface(
            if_kind_vec.kinds,
        )))
    }

    fn daemon_thread(zc: Zeroconf, receiver: Receiver<Command>) {
        if let Some(cmd) = Self::run(zc, receiver) {
            match cmd {
                Command::Exit(resp_s) => {
                    // It is guaranteed that the receiver already dropped,
                    // i.e. the daemon command channel closed.
                    if let Err(e) = resp_s.send(DaemonStatus::Shutdown) {
                        error!("exit: failed to send response of shutdown: {}", e);
                    }
                }
                _ => {
                    error!("Unexpected command: {:?}", cmd);
                }
            }
        }
    }

    fn handle_poller_events(zc: &mut Zeroconf, events: &[polling::Event]) {
        for ev in events.iter() {
            debug!("event received with key {}", ev.key);
            if ev.key == SIGNAL_SOCK_EVENT_KEY {
                // Drain signals as we will drain commands as well.
                zc.signal_sock_drain();

                if let Err(e) = zc
                    .poller
                    .modify(&zc.signal_sock, polling::Event::readable(ev.key))
                {
                    error!("failed to modify poller for signal socket: {}", e);
                }
                continue; // Next event.
            }

            // Read until no more packets available.
            let ip = match zc.poll_ids.get(&ev.key) {
                Some(ip) => *ip,
                None => {
                    error!("Ip for event key {} not found", ev.key);
                    break;
                }
            };
            while zc.handle_read(&ip) {}

            // we continue to monitor this socket.
            if let Some(intf_sock) = zc.intf_socks.get(&ip) {
                if let Err(e) = zc
                    .poller
                    .modify(&intf_sock.sock, polling::Event::readable(ev.key))
                {
                    error!("modify poller for IP {}: {}", &ip, e);
                    break;
                }
            }
        }
    }

    /// The main event loop of the daemon thread
    ///
    /// In each round, it will:
    /// 1. select the listening sockets with a timeout.
    /// 2. process the incoming packets if any.
    /// 3. try_recv on its channel and execute commands.
    /// 4. announce its registered services.
    /// 5. process retransmissions if any.
    fn run(mut zc: Zeroconf, receiver: Receiver<Command>) -> Option<Command> {
        // Add the daemon's signal socket to the poller.
        if let Err(e) = zc.poller.add(
            &zc.signal_sock,
            polling::Event::readable(SIGNAL_SOCK_EVENT_KEY),
        ) {
            error!("failed to add signal socket to the poller: {}", e);
            return None;
        }

        // Add mDNS sockets to the poller.
        for (ip, if_sock) in zc.intf_socks.iter() {
            let key = Zeroconf::add_poll_impl(&mut zc.poll_ids, &mut zc.poll_id_count, *ip);
            if let Err(e) = zc.poller.add(&if_sock.sock, polling::Event::readable(key)) {
                error!("add socket of {:?} to poller: {}", ip, e);
                return None;
            }
        }

        // Setup timer for IP checks.
        const IP_CHECK_INTERVAL_MILLIS: u64 = 30_000;
        let mut next_ip_check = current_time_millis() + IP_CHECK_INTERVAL_MILLIS;
        zc.add_timer(next_ip_check);

        // Start the run loop.

        let mut events = Vec::new();
        loop {
            let now = current_time_millis();

            let earliest_timer = zc.peek_earliest_timer();
            let timeout = earliest_timer.map(|timer| {
                // If `timer` already passed, set `timeout` to be 1ms.
                let millis = if timer > now { timer - now } else { 1 };
                Duration::from_millis(millis)
            });

            // Process incoming packets, command events and optional timeout.
            events.clear();
            match zc.poller.wait(&mut events, timeout) {
                Ok(_) => Self::handle_poller_events(&mut zc, &events),
                Err(e) => error!("failed to select from sockets: {}", e),
            }

            let now = current_time_millis();

            // Remove the timer if already passed.
            if let Some(timer) = earliest_timer {
                if now >= timer {
                    zc.pop_earliest_timer();
                }
            }

            // Remove hostname resolvers with expired timeouts.
            for hostname in zc
                .hostname_resolvers
                .clone()
                .into_iter()
                .filter(|(_, (_, timeout))| timeout.map(|t| now >= t).unwrap_or(false))
                .map(|(hostname, _)| hostname)
            {
                log::debug!("hostname resolver timeout for {}", &hostname);
                call_hostname_resolution_listener(
                    &zc.hostname_resolvers,
                    &hostname,
                    HostnameResolutionEvent::SearchTimeout(hostname.to_owned()),
                );
                call_hostname_resolution_listener(
                    &zc.hostname_resolvers,
                    &hostname,
                    HostnameResolutionEvent::SearchStopped(hostname.to_owned()),
                );
                zc.hostname_resolvers.remove(&hostname);
            }

            // process commands from the command channel
            while let Ok(command) = receiver.try_recv() {
                if matches!(command, Command::Exit(_)) {
                    zc.status = DaemonStatus::Shutdown;
                    return Some(command);
                }
                Self::exec_command(&mut zc, command, false);
            }

            // check for repeated commands and run them if their time is up.
            let mut i = 0;
            while i < zc.retransmissions.len() {
                if now >= zc.retransmissions[i].next_time {
                    let rerun = zc.retransmissions.remove(i);
                    Self::exec_command(&mut zc, rerun.command, true);
                } else {
                    i += 1;
                }
            }

            // Refresh cached service records with active queriers
            let mut query_count = 0;
            for (ty_domain, _sender) in zc.service_queriers.iter() {
                for instance in zc.cache.refresh_due_services(ty_domain).iter() {
                    zc.send_query(instance, TYPE_ANY);
                    query_count += 1;
                }
            }

            // Refresh cached A/AAAA records with active queriers
            for (hostname, _sender) in zc.hostname_resolvers.iter() {
                for (hostname, ip_addr) in
                    zc.cache.refresh_due_hostname_resolutions(hostname).iter()
                {
                    match ip_addr {
                        IpAddr::V4(_) => zc.send_query(hostname, TYPE_A),
                        IpAddr::V6(_) => zc.send_query(hostname, TYPE_AAAA),
                    }
                    query_count += 1;
                }
            }

            zc.increase_counter(Counter::CacheRefreshQuery, query_count);

            // check and evict expired records in our cache
            let now = current_time_millis();
            let expired_records = zc.cache.evict_expired(now);

            // Notify service listeners about the expired records.
            for expired in &expired_records {
                if let Some(dns_ptr) = expired.any().downcast_ref::<DnsPointer>() {
                    let ty_domain = dns_ptr.get_name();
                    call_service_listener(
                        &zc.service_queriers,
                        ty_domain,
                        ServiceEvent::ServiceRemoved(ty_domain.to_string(), dns_ptr.alias.clone()),
                    );
                }
            }

            // Notify hostname listeners about the expired records.
            expired_records
                .iter()
                .filter_map(|record| record.any().downcast_ref::<DnsAddress>())
                .map(|record| record.get_name().to_owned())
                .collect::<HashSet<String>>()
                .iter()
                .for_each(|hostname| {
                    call_hostname_resolution_listener(
                        &zc.hostname_resolvers,
                        hostname,
                        HostnameResolutionEvent::AddressesRemoved(
                            hostname.to_string(),
                            zc.cache.get_addresses_for_host(hostname),
                        ),
                    )
                });

            // check IP changes.
            if now > next_ip_check {
                next_ip_check = now + IP_CHECK_INTERVAL_MILLIS;
                zc.check_ip_changes();
                zc.add_timer(next_ip_check);
            }
        }
    }

    /// The entry point that executes all commands received by the daemon.
    ///
    /// `repeating`: whether this is a retransmission.
    fn exec_command(zc: &mut Zeroconf, command: Command, repeating: bool) {
        match command {
            Command::Browse(ty, next_delay, listener) => {
                let addr_list: Vec<_> = zc.intf_socks.keys().collect();
                if let Err(e) = listener.send(ServiceEvent::SearchStarted(format!(
                    "{} on addrs {:?}",
                    &ty, &addr_list
                ))) {
                    error!(
                        "Failed to send SearchStarted({})(repeating:{}): {}",
                        &ty, repeating, e
                    );
                    return;
                }
                if !repeating {
                    zc.add_service_querier(ty.clone(), listener.clone());
                    // if we already have the records in our cache, just send them
                    zc.query_cache_for_service(&ty, listener.clone());
                }

                zc.send_query(&ty, TYPE_PTR);
                zc.increase_counter(Counter::Browse, 1);

                let next_time = current_time_millis() + (next_delay * 1000) as u64;
                let max_delay = 60 * 60;
                let delay = cmp::min(next_delay * 2, max_delay);
                zc.add_retransmission(next_time, Command::Browse(ty, delay, listener));
            }

            Command::ResolveHostname(hostname, next_delay, listener, timeout) => {
                let addr_list: Vec<_> = zc.intf_socks.keys().collect();
                if let Err(e) = listener.send(HostnameResolutionEvent::SearchStarted(format!(
                    "{} on addrs {:?}",
                    &hostname, &addr_list
                ))) {
                    error!(
                        "Failed to send ResolveStarted({})(repeating:{}): {}",
                        &hostname, repeating, e
                    );
                    return;
                }
                if !repeating {
                    zc.add_hostname_resolver(hostname.to_owned(), listener.clone(), timeout);
                    // if we already have the records in our cache, just send them
                    zc.query_cache_for_hostname(&hostname, listener.clone());
                }

                zc.send_query_vec(&[(&hostname, TYPE_A), (&hostname, TYPE_AAAA)]);
                zc.increase_counter(Counter::ResolveHostname, 1);

                let now = current_time_millis();
                let next_time = now + u64::from(next_delay) * 1000;
                let max_delay = 60 * 60;
                let delay = cmp::min(next_delay * 2, max_delay);

                // Only add retransmission if it does not exceed the hostname resolver timeout, if any.
                if zc
                    .hostname_resolvers
                    .get(&hostname)
                    .and_then(|(_sender, timeout)| *timeout)
                    .map(|timeout| next_time < timeout)
                    .unwrap_or(true)
                {
                    zc.add_retransmission(
                        next_time,
                        Command::ResolveHostname(hostname, delay, listener, None),
                    );
                }
            }

            Command::Register(service_info) => {
                debug!("register service {:?}", &service_info);
                zc.register_service(service_info);
                zc.increase_counter(Counter::Register, 1);
            }

            Command::RegisterResend(fullname) => {
                debug!("announce service: {}", &fullname);
                match zc.my_services.get(&fullname) {
                    Some(info) => {
                        let outgoing_addrs = zc.send_unsolicited_response(info);
                        if !outgoing_addrs.is_empty() {
                            zc.notify_monitors(DaemonEvent::Announce(
                                fullname,
                                format!("{:?}", &outgoing_addrs),
                            ));
                        }
                        zc.increase_counter(Counter::RegisterResend, 1);
                    }
                    None => debug!("announce: cannot find such service {}", &fullname),
                }
            }

            Command::Unregister(fullname, resp_s) => {
                debug!("unregister service {} repeat {}", &fullname, &repeating);
                let response = match zc.my_services.remove_entry(&fullname) {
                    None => {
                        error!("unregister: cannot find such service {}", &fullname);
                        UnregisterStatus::NotFound
                    }
                    Some((_k, info)) => {
                        let mut timers = Vec::new();
                        for (ip, intf_sock) in zc.intf_socks.iter() {
                            let packet = zc.unregister_service(&info, intf_sock);
                            // repeat for one time just in case some peers miss the message
                            if !repeating && !packet.is_empty() {
                                let next_time = current_time_millis() + 120;
                                zc.retransmissions.push(ReRun {
                                    next_time,
                                    command: Command::UnregisterResend(packet, *ip),
                                });
                                timers.push(next_time);
                            }
                        }

                        for t in timers {
                            zc.add_timer(t);
                        }

                        zc.increase_counter(Counter::Unregister, 1);
                        UnregisterStatus::OK
                    }
                };
                if let Err(e) = resp_s.send(response) {
                    error!("unregister: failed to send response: {}", e);
                }
            }

            Command::UnregisterResend(packet, ip) => {
                if let Some(intf_sock) = zc.intf_socks.get(&ip) {
                    debug!("UnregisterResend from {}", &ip);
                    broadcast_on_intf(&packet[..], intf_sock);
                    zc.increase_counter(Counter::UnregisterResend, 1);
                }
            }

            Command::StopBrowse(ty_domain) => match zc.service_queriers.remove_entry(&ty_domain) {
                None => error!("StopBrowse: cannot find querier for {}", &ty_domain),
                Some((ty, sender)) => {
                    // Remove pending browse commands in the reruns.
                    debug!("StopBrowse: removed queryer for {}", &ty);
                    let mut i = 0;
                    while i < zc.retransmissions.len() {
                        if let Command::Browse(t, _, _) = &zc.retransmissions[i].command {
                            if t == &ty {
                                zc.retransmissions.remove(i);
                                debug!("StopBrowse: removed retransmission for {}", &ty);
                                continue;
                            }
                        }
                        i += 1;
                    }

                    // Notify the client.
                    match sender.send(ServiceEvent::SearchStopped(ty_domain)) {
                        Ok(()) => debug!("Sent SearchStopped to the listener"),
                        Err(e) => warn!("Failed to send SearchStopped: {}", e),
                    }
                }
            },

            Command::StopResolveHostname(hostname) => {
                if let Some((host, (sender, _timeout))) =
                    zc.hostname_resolvers.remove_entry(&hostname)
                {
                    // Remove pending resolve commands in the reruns.
                    debug!("StopResolve: removed queryer for {}", &host);
                    let mut i = 0;
                    while i < zc.retransmissions.len() {
                        if let Command::Resolve(t, _) = &zc.retransmissions[i].command {
                            if t == &host {
                                zc.retransmissions.remove(i);
                                debug!("StopResolve: removed retransmission for {}", &host);
                                continue;
                            }
                        }
                        i += 1;
                    }

                    // Notify the client.
                    match sender.send(HostnameResolutionEvent::SearchStopped(hostname)) {
                        Ok(()) => debug!("Sent SearchStopped to the listener"),
                        Err(e) => warn!("Failed to send SearchStopped: {}", e),
                    }
                }
            }

            Command::Resolve(instance, try_count) => {
                let pending_query = zc.query_unresolved(&instance);
                let max_try = 3;
                if pending_query && try_count < max_try {
                    // Note that if the current try already succeeds, the next retransmission
                    // will be no-op as the cache has been updated.
                    let next_time = current_time_millis() + RESOLVE_WAIT_IN_MILLIS;
                    zc.add_retransmission(next_time, Command::Resolve(instance, try_count + 1));
                }
            }

            Command::GetMetrics(resp_s) => match resp_s.send(zc.counters.clone()) {
                Ok(()) => debug!("Sent metrics to the client"),
                Err(e) => error!("Failed to send metrics: {}", e),
            },

            Command::GetStatus(resp_s) => match resp_s.send(zc.status.clone()) {
                Ok(()) => debug!("Sent status to the client"),
                Err(e) => error!("Failed to send status: {}", e),
            },

            Command::Monitor(resp_s) => {
                zc.monitors.push(resp_s);
            }

            Command::SetOption(daemon_opt) => {
                zc.process_set_option(daemon_opt);
            }

            _ => {
                error!("unexpected command: {:?}", &command);
            }
        }
    }
}

/// Creates a new UDP socket that uses `intf` to send and recv multicast.
fn new_socket_bind(intf: &Interface) -> Result<PktInfoUdpSocket> {
    // Use the same socket for receiving and sending multicast packets.
    // Such socket has to bind to INADDR_ANY or IN6ADDR_ANY.
    let intf_ip = &intf.ip();
    match intf_ip {
        IpAddr::V4(ip) => {
            let addr = SocketAddrV4::new(Ipv4Addr::new(0, 0, 0, 0), MDNS_PORT);
            let sock = new_socket(addr.into(), true)?;

            // Join mDNS group to receive packets.
            sock.join_multicast_v4(&GROUP_ADDR_V4, ip)
                .map_err(|e| e_fmt!("join multicast group on addr {}: {}", intf_ip, e))?;

            // Set IP_MULTICAST_IF to send packets.
            sock.set_multicast_if_v4(ip)
                .map_err(|e| e_fmt!("set multicast_if on addr {}: {}", ip, e))?;

            // Test if we can send packets successfully.
            let multicast_addr = SocketAddrV4::new(GROUP_ADDR_V4, MDNS_PORT).into();
            let test_packet = DnsOutgoing::new(0).to_packet_data();
            sock.send_to(&test_packet, &multicast_addr)
                .map_err(|e| e_fmt!("send multicast packet on addr {}: {}", ip, e))?;
            Ok(sock)
        }
        IpAddr::V6(ip) => {
            let addr = SocketAddrV6::new(Ipv6Addr::new(0, 0, 0, 0, 0, 0, 0, 0), MDNS_PORT, 0, 0);
            let sock = new_socket(addr.into(), true)?;

            // Join mDNS group to receive packets.
            sock.join_multicast_v6(&GROUP_ADDR_V6, intf.index.unwrap_or(0))
                .map_err(|e| e_fmt!("join multicast group on addr {}: {}", ip, e))?;

            // Set IPV6_MULTICAST_IF to send packets.
            sock.set_multicast_if_v6(intf.index.unwrap_or(0))
                .map_err(|e| e_fmt!("set multicast_if on addr {}: {}", ip, e))?;

            // We are not sending multicast packets to test this socket as there might
            // be many IPv6 interfaces on a host and could cause such send error:
            // "No buffer space available (os error 55)".

            Ok(sock)
        }
    }
}

/// Creates a new UDP socket to bind to `port` with REUSEPORT option.
/// `non_block` indicates whether to set O_NONBLOCK for the socket.
fn new_socket(addr: SocketAddr, non_block: bool) -> Result<PktInfoUdpSocket> {
    let domain = match addr {
        SocketAddr::V4(_) => socket2::Domain::IPV4,
        SocketAddr::V6(_) => socket2::Domain::IPV6,
    };

    let sock = PktInfoUdpSocket::new(domain).map_err(|e| e_fmt!("create socket failed: {}", e))?;

    sock.set_reuse_address(true)
        .map_err(|e| e_fmt!("set ReuseAddr failed: {}", e))?;
    #[cfg(unix)] // this is currently restricted to Unix's in socket2
    sock.set_reuse_port(true)
        .map_err(|e| e_fmt!("set ReusePort failed: {}", e))?;

    if non_block {
        sock.set_nonblocking(true)
            .map_err(|e| e_fmt!("set O_NONBLOCK: {}", e))?;
    }

    sock.bind(&addr.into())
        .map_err(|e| e_fmt!("socket bind to {} failed: {}", &addr, e))?;

    debug!("new socket bind to {}", &addr);
    Ok(sock)
}

/// Specify a UNIX timestamp in millis to run `command` for the next time.
struct ReRun {
    /// UNIX timestamp in millis.
    next_time: u64,
    command: Command,
}

/// Represents a local IP interface and a socket to recv/send
/// multicast packets on the interface.
#[derive(Debug)]
struct IntfSock {
    intf: Interface,
    sock: PktInfoUdpSocket,
}

/// Specify kinds of interfaces. It is used to enable or to disable interfaces in the daemon.
///
/// Note that for ergonomic reasons, `From<&str>` and `From<IpAddr>` are implemented.
#[derive(Debug, Clone)]
#[non_exhaustive]
pub enum IfKind {
    /// All interfaces.
    All,

    /// All IPv4 interfaces.
    IPv4,

    /// All IPv6 interfaces.
    IPv6,

    /// By the interface name, for example "en0"
    Name(String),

    /// By an IPv4 or IPv6 address.
    Addr(IpAddr),
}

impl IfKind {
    /// Checks if `intf` matches with this interface kind.
    fn matches(&self, intf: &Interface) -> bool {
        match self {
            IfKind::All => true,
            IfKind::IPv4 => intf.ip().is_ipv4(),
            IfKind::IPv6 => intf.ip().is_ipv6(),
            IfKind::Name(ifname) => ifname == &intf.name,
            IfKind::Addr(addr) => addr == &intf.ip(),
        }
    }
}

/// The first use case of specifying an interface was to
/// use an interface name. Hence adding this for ergonomic reasons.
impl From<&str> for IfKind {
    fn from(val: &str) -> IfKind {
        IfKind::Name(val.to_string())
    }
}

impl From<&String> for IfKind {
    fn from(val: &String) -> IfKind {
        IfKind::Name(val.to_string())
    }
}

/// Still for ergonomic reasons.
impl From<IpAddr> for IfKind {
    fn from(val: IpAddr) -> IfKind {
        IfKind::Addr(val)
    }
}

/// A list of `IfKind` that can be used to match interfaces.
pub struct IfKindVec {
    kinds: Vec<IfKind>,
}

/// A trait that converts a type into a Vec of `IfKind`.
pub trait IntoIfKindVec {
    fn into_vec(self) -> IfKindVec;
}

impl<T: Into<IfKind>> IntoIfKindVec for T {
    fn into_vec(self) -> IfKindVec {
        let if_kind: IfKind = self.into();
        IfKindVec {
            kinds: vec![if_kind],
        }
    }
}

impl<T: Into<IfKind>> IntoIfKindVec for Vec<T> {
    fn into_vec(self) -> IfKindVec {
        let kinds: Vec<IfKind> = self.into_iter().map(|x| x.into()).collect();
        IfKindVec { kinds }
    }
}

/// Selection of interfaces.
struct IfSelection {
    /// The interfaces to be selected.
    if_kind: IfKind,

    /// Whether the `if_kind` should be enabled or not.
    selected: bool,
}

/// A struct holding the state. It was inspired by `zeroconf` package in Python.
struct Zeroconf {
    /// Local interfaces with sockets to recv/send on these interfaces.
    intf_socks: HashMap<IpAddr, IntfSock>,

    /// Map poll id to IpAddr
    poll_ids: HashMap<usize, IpAddr>,

    /// Next poll id value
    poll_id_count: usize,

    /// Local registered services，Keyed by service full names.
    my_services: HashMap<String, ServiceInfo>,

    cache: DnsCache,

    /// Active "Browse" commands.
    service_queriers: HashMap<String, Sender<ServiceEvent>>, // <ty_domain, channel::sender>

    /// Active "ResolveHostname" commands.
    ///
    /// The timestamps are set at the future timestamp when the command should timeout.
    hostname_resolvers: HashMap<String, (Sender<HostnameResolutionEvent>, Option<u64>)>, // <hostname, (channel::sender, UNIX timestamp in millis)>

    /// All repeating transmissions.
    retransmissions: Vec<ReRun>,

    counters: Metrics,

    /// Waits for incoming packets.
    poller: Poller,

    /// Channels to notify events.
    monitors: Vec<Sender<DaemonEvent>>,

    /// Options
    service_name_len_max: u8,

    /// All interface selections called to the daemon.
    if_selections: Vec<IfSelection>,

    /// Socket for signaling.
    signal_sock: UdpSocket,

    /// Timestamps marking where we need another iteration of the run loop,
    /// to react to events like retransmissions, cache refreshes, interface IP address changes, etc.
    ///
    /// When the run loop goes through a single iteration, it will
    /// set its timeout to the earliest timer in this list.
    timers: BinaryHeap<Reverse<u64>>,

    status: DaemonStatus,

    /// Service instances that are pending for resolving SRV and TXT.
    pending_resolves: HashSet<String>,
}

impl Zeroconf {
    fn new(signal_sock: UdpSocket) -> Result<Self> {
        let poller = Poller::new().map_err(|e| e_fmt!("create Poller: {}", e))?;

        // Get interfaces.
        let my_ifaddrs = my_ip_interfaces();

        // Create a socket for every IP addr.
        // Note: it is possible that `my_ifaddrs` contains duplicated IP addrs.
        let mut intf_socks = HashMap::new();
        for intf in my_ifaddrs {
            let sock = match new_socket_bind(&intf) {
                Ok(s) => s,
                Err(e) => {
                    debug!("bind a socket to {}: {}. Skipped.", &intf.ip(), e);
                    continue;
                }
            };

            intf_socks.insert(intf.ip(), IntfSock { intf, sock });
        }

        let monitors = Vec::new();
        let service_name_len_max = SERVICE_NAME_LEN_MAX_DEFAULT;

        let timers = BinaryHeap::new();
        let if_selections = vec![];

        let status = DaemonStatus::Running;

        Ok(Self {
            intf_socks,
            poll_ids: HashMap::new(),
            poll_id_count: 0,
            my_services: HashMap::new(),
            cache: DnsCache::new(),
            hostname_resolvers: HashMap::new(),
            service_queriers: HashMap::new(),
            retransmissions: Vec::new(),
            counters: HashMap::new(),
            poller,
            monitors,
            service_name_len_max,
            if_selections,
            signal_sock,
            timers,
            status,
            pending_resolves: HashSet::new(),
        })
    }

    fn process_set_option(&mut self, daemon_opt: DaemonOption) {
        match daemon_opt {
            DaemonOption::ServiceNameLenMax(length) => self.service_name_len_max = length,
            DaemonOption::EnableInterface(if_kind) => self.enable_interface(if_kind),
            DaemonOption::DisableInterface(if_kind) => self.disable_interface(if_kind),
        }
    }

    fn enable_interface(&mut self, kinds: Vec<IfKind>) {
        for if_kind in kinds {
            self.if_selections.push(IfSelection {
                if_kind,
                selected: true,
            });
        }

        self.apply_intf_selections(my_ip_interfaces());
    }

    fn disable_interface(&mut self, kinds: Vec<IfKind>) {
        for if_kind in kinds {
            self.if_selections.push(IfSelection {
                if_kind,
                selected: false,
            });
        }

        self.apply_intf_selections(my_ip_interfaces());
    }

    fn notify_monitors(&mut self, event: DaemonEvent) {
        // Only retain the monitors that are still connected.
        self.monitors.retain(|sender| {
            if let Err(e) = sender.try_send(event.clone()) {
                error!("notify_monitors: try_send: {}", &e);
                if matches!(e, TrySendError::Disconnected(_)) {
                    return false; // This monitor is dropped.
                }
            }
            true
        });
    }

    /// Add `addr` in my services that enabled `addr_auto`.
    fn add_addr_in_my_services(&mut self, addr: IpAddr) {
        for (_, service_info) in self.my_services.iter_mut() {
            if service_info.is_addr_auto() {
                service_info.insert_ipaddr(addr);
            }
        }
    }

    /// Remove `addr` in my services that enabled `addr_auto`.
    fn del_addr_in_my_services(&mut self, addr: &IpAddr) {
        for (_, service_info) in self.my_services.iter_mut() {
            if service_info.is_addr_auto() {
                service_info.remove_ipaddr(addr);
            }
        }
    }

    /// Insert a new IP into the poll map and return key
    fn add_poll(&mut self, ip: IpAddr) -> usize {
        Self::add_poll_impl(&mut self.poll_ids, &mut self.poll_id_count, ip)
    }

    /// Insert a new IP into the poll map and return key
    /// This exist to satisfy the borrow checker
    fn add_poll_impl(
        poll_ids: &mut HashMap<usize, IpAddr>,
        poll_id_count: &mut usize,
        ip: IpAddr,
    ) -> usize {
        let key = *poll_id_count;
        *poll_id_count += 1;
        let _ = (*poll_ids).insert(key, ip);
        key
    }

    fn add_timer(&mut self, next_time: u64) {
        self.timers.push(Reverse(next_time));
    }

    fn peek_earliest_timer(&self) -> Option<u64> {
        self.timers.peek().map(|Reverse(v)| *v)
    }

    fn pop_earliest_timer(&mut self) -> Option<u64> {
        self.timers.pop().map(|Reverse(v)| v)
    }

    /// Apply all selections to `interfaces`.
    ///
    /// For any interface, add it if selected but not bound yet,
    /// delete it if not selected but still bound.
    fn apply_intf_selections(&mut self, interfaces: Vec<Interface>) {
        // By default, we enable all interfaces.
        let intf_count = interfaces.len();
        let mut intf_selections = vec![true; intf_count];

        // apply if_selections
        for selection in self.if_selections.iter() {
            // Mark the interfaces for this selection.
            for i in 0..intf_count {
                if selection.if_kind.matches(&interfaces[i]) {
                    intf_selections[i] = selection.selected;
                }
            }
        }

        // Update `intf_socks` based on the selections.
        for (idx, intf) in interfaces.into_iter().enumerate() {
            let ip_addr = intf.ip();

            if intf_selections[idx] {
                // Add the interface
                if self.intf_socks.get(&ip_addr).is_none() {
                    self.add_new_interface(intf);
                }
            } else {
                // Remove the interface
                if let Some(if_sock) = self.intf_socks.remove(&ip_addr) {
                    if let Err(e) = self.poller.delete(&if_sock.sock) {
                        error!("process_if_selections: poller.delete {:?}: {}", &ip_addr, e);
                    }
                    // Remove from poll_ids
                    self.poll_ids.retain(|_, v| v != &ip_addr);
                }
            }
        }
    }

    /// Check for IP changes and update intf_socks as needed.
    fn check_ip_changes(&mut self) {
        // Get the current interfaces.
        let my_ifaddrs = my_ip_interfaces();

        let poll_ids = &mut self.poll_ids;
        let poller = &mut self.poller;
        // Remove unused sockets in the poller.
        let deleted_addrs = self
            .intf_socks
            .iter()
            .filter_map(|(_, if_sock)| {
                if !my_ifaddrs.contains(&if_sock.intf) {
                    if let Err(e) = poller.delete(&if_sock.sock) {
                        error!("check_ip_changes: poller.delete {:?}: {}", &if_sock.intf, e);
                    }
                    // Remove from poll_ids
                    poll_ids.retain(|_, v| v != &if_sock.intf.addr.ip());
                    Some(if_sock.intf.ip())
                } else {
                    None
                }
            })
            .collect::<Vec<IpAddr>>();

        // Remove deleted addrs from my services that enabled `addr_auto`.
        for ip in deleted_addrs.iter() {
            self.del_addr_in_my_services(ip);
            self.notify_monitors(DaemonEvent::IpDel(*ip));
        }

        // Keep the interfaces only if they still exist.
        self.intf_socks.retain(|_, v| my_ifaddrs.contains(&v.intf));

        // Add newly found interfaces only if in our selections.
        self.apply_intf_selections(my_ifaddrs);
    }

    fn add_new_interface(&mut self, intf: Interface) {
        // Bind the new interface.
        let new_ip = intf.addr.ip();
        let sock = match new_socket_bind(&intf) {
            Ok(s) => s,
            Err(e) => {
                error!("bind a socket to {}: {}. Skipped.", &intf.ip(), e);
                return;
            }
        };

        // Add the new interface into the poller.
        let key = self.add_poll(new_ip);
        if let Err(e) = self.poller.add(&sock, polling::Event::readable(key)) {
            error!("check_ip_changes: poller add ip {}: {}", new_ip, e);
            return;
        }

        self.intf_socks.insert(new_ip, IntfSock { intf, sock });

        self.add_addr_in_my_services(new_ip);

        // Notify the monitors.
        self.notify_monitors(DaemonEvent::IpAdd(new_ip));
    }

    /// Registers a service.
    ///
    /// RFC 6762 section 8.3.
    /// ...the Multicast DNS responder MUST send
    ///    an unsolicited Multicast DNS response containing, in the Answer
    ///    Section, all of its newly registered resource records
    ///
    /// Zeroconf will then respond to requests for information about this service.
    fn register_service(&mut self, info: ServiceInfo) {
        // Check the service name length.
        if let Err(e) = check_service_name_length(info.get_type(), self.service_name_len_max) {
            error!("check_service_name_length: {}", &e);
            self.notify_monitors(DaemonEvent::Error(e));
            return;
        }

        let outgoing_addrs = self.send_unsolicited_response(&info);
        if !outgoing_addrs.is_empty() {
            self.notify_monitors(DaemonEvent::Announce(
                info.get_fullname().to_string(),
                format!("{:?}", &outgoing_addrs),
            ));
        }

        // RFC 6762 section 8.3.
        // ..The Multicast DNS responder MUST send at least two unsolicited
        //    responses, one second apart.
        let next_time = current_time_millis() + 1000;

        // The key has to be lower case letter as DNS record name is case insensitive.
        // The info will have the original name.
        let service_fullname = info.get_fullname().to_lowercase();
        self.add_retransmission(next_time, Command::RegisterResend(service_fullname.clone()));
        self.my_services.insert(service_fullname, info);
    }

    /// Sends out annoucement of `info` on every valid interface.
    /// Returns the list of interface IPs that sent out the annoucement.
    fn send_unsolicited_response(&self, info: &ServiceInfo) -> Vec<IpAddr> {
        let mut outgoing_addrs = Vec::new();
        let mut subnet_set: HashSet<u128> = HashSet::new();

        for (_, intf_sock) in self.intf_socks.iter() {
            let subnet = ifaddr_subnet(&intf_sock.intf.addr);
            if subnet_set.contains(&subnet) {
                continue; // no need to send again in the same subnet.
            }
            if self.broadcast_service_on_intf(info, intf_sock) {
                subnet_set.insert(subnet);
                outgoing_addrs.push(intf_sock.intf.ip());
            }
        }
        outgoing_addrs
    }

    /// Send an unsolicited response for owned service via `intf_sock`.
    /// Returns true if sent out successfully.
    fn broadcast_service_on_intf(&self, info: &ServiceInfo, intf_sock: &IntfSock) -> bool {
        let service_fullname = info.get_fullname();
        debug!("broadcast service {}", service_fullname);
        let mut out = DnsOutgoing::new(FLAGS_QR_RESPONSE | FLAGS_AA);
        out.add_answer_at_time(
            Box::new(DnsPointer::new(
                info.get_type(),
                TYPE_PTR,
                CLASS_IN,
                info.get_other_ttl(),
                info.get_fullname().to_string(),
            )),
            0,
        );

        if let Some(sub) = info.get_subtype() {
            debug!("Adding subdomain {}", sub);
            out.add_answer_at_time(
                Box::new(DnsPointer::new(
                    sub,
                    TYPE_PTR,
                    CLASS_IN,
                    info.get_other_ttl(),
                    info.get_fullname().to_string(),
                )),
                0,
            );
        }

        out.add_answer_at_time(
            Box::new(DnsSrv::new(
                info.get_fullname(),
                CLASS_IN | CLASS_CACHE_FLUSH,
                info.get_host_ttl(),
                info.get_priority(),
                info.get_weight(),
                info.get_port(),
                info.get_hostname().to_string(),
            )),
            0,
        );
        out.add_answer_at_time(
            Box::new(DnsTxt::new(
                info.get_fullname(),
                TYPE_TXT,
                CLASS_IN | CLASS_CACHE_FLUSH,
                info.get_other_ttl(),
                info.generate_txt(),
            )),
            0,
        );

        let intf_addrs = info.get_addrs_on_intf(&intf_sock.intf);
        if intf_addrs.is_empty() {
            debug!("No valid addrs to add on intf {:?}", &intf_sock.intf);
            return false;
        }
        for addr in intf_addrs {
            let t = match addr {
                IpAddr::V4(_) => TYPE_A,
                IpAddr::V6(_) => TYPE_AAAA,
            };
            out.add_answer_at_time(
                Box::new(DnsAddress::new(
                    info.get_hostname(),
                    t,
                    CLASS_IN | CLASS_CACHE_FLUSH,
                    info.get_host_ttl(),
                    addr,
                )),
                0,
            );
        }

        broadcast_dns_on_intf(&out, intf_sock);
        true
    }

    fn unregister_service(&self, info: &ServiceInfo, intf_sock: &IntfSock) -> Vec<u8> {
        let mut out = DnsOutgoing::new(FLAGS_QR_RESPONSE | FLAGS_AA);
        out.add_answer_at_time(
            Box::new(DnsPointer::new(
                info.get_type(),
                TYPE_PTR,
                CLASS_IN,
                0,
                info.get_fullname().to_string(),
            )),
            0,
        );

        if let Some(sub) = info.get_subtype() {
            debug!("Adding subdomain {}", sub);
            out.add_answer_at_time(
                Box::new(DnsPointer::new(
                    sub,
                    TYPE_PTR,
                    CLASS_IN,
                    0,
                    info.get_fullname().to_string(),
                )),
                0,
            );
        }

        out.add_answer_at_time(
            Box::new(DnsSrv::new(
                info.get_fullname(),
                CLASS_IN | CLASS_CACHE_FLUSH,
                0,
                info.get_priority(),
                info.get_weight(),
                info.get_port(),
                info.get_hostname().to_string(),
            )),
            0,
        );
        out.add_answer_at_time(
            Box::new(DnsTxt::new(
                info.get_fullname(),
                TYPE_TXT,
                CLASS_IN | CLASS_CACHE_FLUSH,
                0,
                info.generate_txt(),
            )),
            0,
        );

        for addr in info.get_addrs_on_intf(&intf_sock.intf) {
            let t = match addr {
                IpAddr::V4(_) => TYPE_A,
                IpAddr::V6(_) => TYPE_AAAA,
            };
            out.add_answer_at_time(
                Box::new(DnsAddress::new(
                    info.get_hostname(),
                    t,
                    CLASS_IN | CLASS_CACHE_FLUSH,
                    0,
                    addr,
                )),
                0,
            );
        }

        broadcast_dns_on_intf(&out, intf_sock)
    }

    /// Binds a channel `listener` to querying mDNS domain type `ty`.
    ///
    /// If there is already a `listener`, it will be updated, i.e. overwritten.
    fn add_service_querier(&mut self, ty: String, listener: Sender<ServiceEvent>) {
        self.service_queriers.insert(ty, listener);
    }

    /// Binds a channel `listener` to querying mDNS hostnames.
    ///
    /// If there is already a `listener`, it will be updated, i.e. overwritten.
    fn add_hostname_resolver(
        &mut self,
        hostname: String,
        listener: Sender<HostnameResolutionEvent>,
        timeout: Option<u64>,
    ) {
        let real_timeout = timeout.map(|t| current_time_millis() + t);
        self.hostname_resolvers
            .insert(hostname, (listener, real_timeout));
        if let Some(t) = real_timeout {
            self.add_timer(t);
        }
    }

    /// Sends a multicast query for `name` with `qtype`.
    fn send_query(&self, name: &str, qtype: u16) {
        self.send_query_vec(&[(name, qtype)]);
    }

    /// Sends out a list of `queries` (i.e. DNS questions) via multicast.
    fn send_query_vec(&self, queries: &[(&str, u16)]) {
        debug!("Sending multicast queries: {:?}", queries);
        let mut out = DnsOutgoing::new(FLAGS_QR_QUERY);
        for (name, qtype) in queries {
            out.add_question(name, *qtype);
        }

        let mut subnet_set: HashSet<u128> = HashSet::new();
        for (_, intf_sock) in self.intf_socks.iter() {
            let subnet = ifaddr_subnet(&intf_sock.intf.addr);
            if subnet_set.contains(&subnet) {
                continue; // no need to send query the same subnet again.
            }
            subnet_set.insert(subnet);
            broadcast_dns_on_intf(&out, intf_sock);
        }
    }

    /// Reads from the socket of `ip`.
    ///
    /// Returns false if failed to receive a packet,
    /// otherwise returns true.
    fn handle_read(&mut self, ip: &IpAddr) -> bool {
        let intf_sock = match self.intf_socks.get_mut(ip) {
            Some(if_sock) => if_sock,
            None => return false,
        };

        let mut buf = vec![0u8; MAX_MSG_ABSOLUTE];

        // Read the next mDNS UDP datagram.
        //
        // If the datagram is larger than `buf`, excess bytes may or may not
        // be truncated by the socket layer depending on the platform's libc.
        // In any case, such large datagram will not be decoded properly and
        // this function should return false but should not crash.
        let (sz, pktinfo) = match intf_sock.sock.recv(&mut buf) {
            Ok(r) => r,
            Err(e) => {
                if e.kind() != std::io::ErrorKind::WouldBlock {
                    error!("listening socket read failed: {}", e);
                }
                return false;
            }
        };

        debug!("received {} bytes", sz);

        // If sz is 0, it means sock reached End-of-File.
        if sz == 0 {
            error!("socket {:?} was likely shutdown", intf_sock);
            if let Err(e) = self.poller.delete(&intf_sock.sock) {
                error!("failed to remove sock {:?} from poller: {}", intf_sock, &e);
            }

            // Replace the closed socket with a new one.
            match new_socket_bind(&intf_sock.intf) {
                Ok(sock) => {
                    let intf = intf_sock.intf.clone();
                    self.intf_socks.insert(*ip, IntfSock { intf, sock });
                    debug!("reset socket for IP {}", ip);
                }
                Err(e) => error!("re-bind a socket to {}: {}", ip, e),
            }
            return false;
        }

        buf.truncate(sz); // reduce potential processing errors

        let is_unicast = !pktinfo.addr_dst.is_multicast();

        // Ignore unicast packets outside the local link
        if is_unicast {
            let should_respond = match (pktinfo.addr_src.ip(), &intf_sock.intf.addr) {
                (IpAddr::V4(src_ip), IfAddr::V4(intf)) => {
                    if src_ip.is_loopback() {
                        true
                    } else {
                        let src_ip: u32 = src_ip.into();
                        let intf_ip: u32 = intf.ip.into();
                        let intf_netmask: u32 = intf.netmask.into();
                        // Is src_ip in local subnet?
                        (intf_ip & intf_netmask) == (src_ip & intf_netmask)
                    }
                }
                (IpAddr::V6(src_ip), &IfAddr::V6(_)) => {
                    if src_ip.is_loopback() {
                        true
                    } else {
                        // Does src_ip have on-link prefix?
                        src_ip.segments()[0] & 0xffc0 == 0xfe80
                    }
                }
                // Interface and source message IP versions do not match
                _ => false,
            };
            if !should_respond {
                return true;
            }
        };

        match DnsIncoming::new(buf) {
            Ok(msg) => {
                if msg.is_query() {
                    self.handle_query(msg, ip, pktinfo.addr_src, is_unicast);
                } else if msg.is_response() {
                    if !is_unicast {
                        self.handle_response(msg);
                    } else {
                        error!("Invalid message: unrequested unicast response");
                    }
                } else {
                    error!("Invalid message: not query and not response");
                }
            }
            Err(e) => error!("Invalid incoming DNS message: {}", e),
        }

        true
    }

    /// Returns true, if sent query. Returns false if SRV already exists.
    fn query_unresolved(&mut self, instance: &str) -> bool {
        if !valid_instance_name(instance) {
            debug!("instance name {} not valid", instance);
            return false;
        }

        if let Some(records) = self.cache.srv.get(instance) {
            for record in records {
                if let Some(srv) = record.any().downcast_ref::<DnsSrv>() {
                    if self.cache.addr.get(&srv.host).is_none() {
                        self.send_query_vec(&[(&srv.host, TYPE_A), (&srv.host, TYPE_AAAA)]);
                        return true;
                    }
                }
            }
        } else {
            self.send_query(instance, TYPE_ANY);
            return true;
        }

        false
    }

    /// Checks if `ty_domain` has records in the cache. If yes, sends the
    /// cached records via `sender`.
    fn query_cache_for_service(&mut self, ty_domain: &str, sender: Sender<ServiceEvent>) {
        let mut resolved: HashSet<String> = HashSet::new();
        let mut unresolved: HashSet<String> = HashSet::new();

        if let Some(records) = self.cache.ptr.get(ty_domain) {
            for record in records.iter() {
                if let Some(ptr) = record.any().downcast_ref::<DnsPointer>() {
                    let info = match self.create_service_info_from_cache(ty_domain, &ptr.alias) {
                        Ok(ok) => ok,
                        Err(err) => {
                            error!("Error while creating service info from cache: {}", err);
                            continue;
                        }
                    };

                    match sender.send(ServiceEvent::ServiceFound(
                        ty_domain.to_string(),
                        ptr.alias.clone(),
                    )) {
                        Ok(()) => debug!("send service found {}", &ptr.alias),
                        Err(e) => {
                            error!("failed to send service found: {}", e);
                            continue;
                        }
                    }

                    if info.is_ready() {
                        resolved.insert(ptr.alias.clone());
                        match sender.send(ServiceEvent::ServiceResolved(info)) {
                            Ok(()) => debug!("sent service resolved"),
                            Err(e) => error!("failed to send service resolved: {}", e),
                        }
                    } else {
                        unresolved.insert(ptr.alias.clone());
                    }
                }
            }
        }

        for instance in resolved.drain() {
            self.pending_resolves.remove(&instance);
        }

        for instance in unresolved.drain() {
            self.add_pending_resolve(instance);
        }
    }

    /// Checks if `hostname` has records in the cache. If yes, sends the
    /// cached records via `sender`.
    fn query_cache_for_hostname(
        &mut self,
        hostname: &str,
        sender: Sender<HostnameResolutionEvent>,
    ) {
        let addresses = self.cache.get_addresses_for_host(hostname);
        if !addresses.is_empty() {
            match sender.send(HostnameResolutionEvent::AddressesFound(
                hostname.to_string(),
                addresses,
            )) {
                Ok(()) => debug!("sent hostname addresses found"),
                Err(e) => error!("failed to send hostname addresses found: {}", e),
            }
        }
    }

    fn add_pending_resolve(&mut self, instance: String) {
        if !self.pending_resolves.contains(&instance) {
            let next_time = current_time_millis() + RESOLVE_WAIT_IN_MILLIS;
            self.add_retransmission(next_time, Command::Resolve(instance.clone(), 1));
            self.pending_resolves.insert(instance);
        }
    }

    fn create_service_info_from_cache(
        &self,
        ty_domain: &str,
        fullname: &str,
    ) -> Result<ServiceInfo> {
        let my_name = {
            let name = fullname.trim_end_matches(split_sub_domain(ty_domain).0);
            name.strip_suffix('.').unwrap_or(name).to_string()
        };

        let mut info = ServiceInfo::new(ty_domain, &my_name, "", (), 0, None)?;

        // Be sure setting `subtype` if available even when querying for the parent domain.
        if let Some(subtype) = self.cache.subtype.get(fullname) {
            debug!(
                "ty_domain: {} found subtype {} for instance: {}",
                ty_domain, subtype, fullname
            );
            if info.get_subtype().is_none() {
                info.set_subtype(subtype.clone());
            }
        }

        // resolve SRV record
        if let Some(records) = self.cache.srv.get(fullname) {
            if let Some(answer) = records.first() {
                if let Some(dns_srv) = answer.any().downcast_ref::<DnsSrv>() {
                    info.set_hostname(dns_srv.host.clone());
                    info.set_port(dns_srv.port);
                }
            }
        }

        // resolve TXT record
        if let Some(records) = self.cache.txt.get(fullname) {
            if let Some(record) = records.first() {
                if let Some(dns_txt) = record.any().downcast_ref::<DnsTxt>() {
                    info.set_properties_from_txt(&dns_txt.text);
                }
            }
        }

        // resolve A and AAAA records
        if let Some(records) = self.cache.addr.get(info.get_hostname()) {
            for answer in records.iter() {
                if let Some(dns_a) = answer.any().downcast_ref::<DnsAddress>() {
                    info.insert_ipaddr(dns_a.address);
                }
            }
        }

        Ok(info)
    }

    /// Deal with incoming response packets.  All answers
    /// are held in the cache, and listeners are notified.
    fn handle_response(&mut self, mut msg: DnsIncoming) {
        debug!(
            "handle_response: {} answers {} authorities {} additionals",
            &msg.answers.len(),
            &msg.num_authorities,
            &msg.num_additionals
        );
        let now = current_time_millis();

        // remove records that are expired.
        msg.answers.retain(|record| {
            if !record.get_record().is_expired(now) {
                return true;
            }

            debug!("record is expired, removing it from cache.");
            if self.cache.remove(record) {
                // for PTR records, send event to listeners
                if let Some(dns_ptr) = record.any().downcast_ref::<DnsPointer>() {
                    call_service_listener(
                        &self.service_queriers,
                        dns_ptr.get_name(),
                        ServiceEvent::ServiceRemoved(
                            dns_ptr.get_name().to_string(),
                            dns_ptr.alias.clone(),
                        ),
                    );
                }
            }
            false
        });

        /// Represents a DNS record change that involves one service instance.
        struct InstanceChange {
            ty: u16,      // The type of DNS record for the instance.
            name: String, // The name of the record.
        }

        // Go through all answers to get the new and updated records.
        // For new PTR records, send out ServiceFound immediately. For others,
        // collect them into `changes`.
        //
        // Note: we don't try to identify the update instances based on
        // each record immediately as the answers are likely related to each
        // other.
        let mut changes = Vec::new();
        let mut timers = Vec::new();
        for record in msg.answers {
            if let Some((dns_record, true)) = self.cache.add_or_update(record) {
                timers.push(dns_record.get_record().get_expire_time());

                let ty = dns_record.get_type();
                let name = dns_record.get_name();
                if ty == TYPE_PTR {
                    if self.service_queriers.contains_key(name) {
                        timers.push(dns_record.get_record().get_refresh_time());
                    }

                    // send ServiceFound
                    if let Some(dns_ptr) = dns_record.any().downcast_ref::<DnsPointer>() {
                        call_service_listener(
                            &self.service_queriers,
                            name,
                            ServiceEvent::ServiceFound(name.to_string(), dns_ptr.alias.clone()),
                        );
                        changes.push(InstanceChange {
                            ty,
                            name: dns_ptr.alias.clone(),
                        });
                    }
                } else {
                    changes.push(InstanceChange {
                        ty,
                        name: name.to_string(),
                    });
                }
            }
        }

        // Add timers for the new records.
        for t in timers {
            self.add_timer(t);
        }

        // Go through remaining changes to see if any hostname resolutions were found or updated.
        changes
            .iter()
            .filter(|change| change.ty == TYPE_A || change.ty == TYPE_AAAA)
            .map(|change| change.name.clone())
            .collect::<HashSet<String>>()
            .iter()
            .map(|hostname| (hostname, self.cache.get_addresses_for_host(hostname)))
            .for_each(|(hostname, addresses)| {
                call_hostname_resolution_listener(
                    &self.hostname_resolvers,
                    hostname,
                    HostnameResolutionEvent::AddressesFound(hostname.to_string(), addresses),
                )
            });

        // Identify the instances that need to be "resolved".
        let mut updated_instances = HashSet::new();
        for update in changes {
            match update.ty {
                TYPE_PTR | TYPE_SRV | TYPE_TXT => {
                    updated_instances.insert(update.name);
                }
                TYPE_A | TYPE_AAAA => {
                    let instances = self.cache.get_instances_on_host(&update.name);
                    updated_instances.extend(instances);
                }
                _ => {}
            }
        }

        // Resolve the updated (including new) instances.
        //
        // Note: it is possible that more than 1 PTR pointing to the same
        // instance. For example, a regular service type PTR and a sub-type
        // service type PTR can both point to the same service instance.
        // This loop automatically handles the sub-type PTRs.
        let mut resolved: HashSet<String> = HashSet::new();
        let mut unresolved: HashSet<String> = HashSet::new();

        for (ty_domain, records) in self.cache.ptr.iter() {
            if !self.service_queriers.contains_key(ty_domain) {
                // No need to resolve if not in our queries.
                continue;
            }

            for record in records.iter() {
                if let Some(dns_ptr) = record.any().downcast_ref::<DnsPointer>() {
                    if updated_instances.contains(&dns_ptr.alias) {
                        if let Ok(info) =
                            self.create_service_info_from_cache(ty_domain, &dns_ptr.alias)
                        {
                            if info.is_ready() {
                                resolved.insert(dns_ptr.alias.clone());
                                call_service_listener(
                                    &self.service_queriers,
                                    ty_domain,
                                    ServiceEvent::ServiceResolved(info),
                                );
                            } else {
                                unresolved.insert(dns_ptr.alias.clone());
                            }
                        }
                    }
                }
            }
        }

        for instance in resolved.drain() {
            self.pending_resolves.remove(&instance);
        }

        for instance in unresolved.drain() {
            self.add_pending_resolve(instance);
        }
    }

<<<<<<< HEAD
    fn handle_query(
        &mut self,
        msg: DnsIncoming,
        ip: &IpAddr,
        src_addr: SocketAddr,
        is_unicast_query: bool,
    ) {
=======
    /// Handle incoming query packets, figure out whether and what to respond.
    fn handle_query(&mut self, msg: DnsIncoming, ip: &IpAddr) {
>>>>>>> 1b9647d8
        let intf_sock = match self.intf_socks.get(ip) {
            Some(sock) => sock,
            None => return,
        };
        let mut out = DnsOutgoing::new(FLAGS_QR_RESPONSE | FLAGS_AA);

        // Legacy unicast query responses require special handling
        // See https://datatracker.ietf.org/doc/html/rfc6762#section-6.7
        let is_legacy_unicast = is_unicast_query && src_addr.port() != MDNS_PORT;

        let is_unicast_reply = is_unicast_query
            && msg
                .questions
                .iter()
                .all(|q| q.is_unicast_response_requested());

        // Special meta-query "_services._dns-sd._udp.<Domain>".
        // See https://datatracker.ietf.org/doc/html/rfc6763#section-9
        const META_QUERY: &str = "_services._dns-sd._udp.local.";

        for question in msg.questions.iter() {
            debug!("question: {:?}", &question);
            let qtype = question.entry.ty;

            if qtype == TYPE_PTR {
                for service in self.my_services.values() {
                    let ttl = if is_legacy_unicast {
                        min(LEGACY_UNICAST_RR_MAX_TTL, service.get_other_ttl())
                    } else {
                        service.get_other_ttl()
                    };

                    if question.entry.name == service.get_type()
                        || service
                            .get_subtype()
                            .as_ref()
                            .map_or(false, |v| v == &question.entry.name)
                    {
                        out.add_answer_with_additionals(&msg, service, &intf_sock.intf);
                    } else if question.entry.name == META_QUERY {
                        let ptr_added = out.add_answer(
                            &msg,
                            Box::new(DnsPointer::new(
                                &question.entry.name,
                                TYPE_PTR,
                                CLASS_IN,
                                ttl,
                                service.get_type().to_string(),
                            )),
                        );
                        if !ptr_added {
                            debug!("answer was not added for meta-query {:?}", &question);
                        }
                    }
                }
            } else {
                if qtype == TYPE_A || qtype == TYPE_AAAA || qtype == TYPE_ANY {
                    for service in self.my_services.values() {
<<<<<<< HEAD
                        let ttl = if is_legacy_unicast {
                            min(LEGACY_UNICAST_RR_MAX_TTL, service.get_host_ttl())
                        } else {
                            service.get_host_ttl()
                        };

                        if service.get_hostname() == question.entry.name.to_lowercase() {
=======
                        if service.get_hostname().to_lowercase()
                            == question.entry.name.to_lowercase()
                        {
>>>>>>> 1b9647d8
                            let intf_addrs = service.get_addrs_on_intf(&intf_sock.intf);
                            if intf_addrs.is_empty() && (qtype == TYPE_A || qtype == TYPE_AAAA) {
                                let t = match qtype {
                                    TYPE_A => "TYPE_A",
                                    TYPE_AAAA => "TYPE_AAAA",
                                    _ => "invalid_type",
                                };
                                error!(
                                    "Cannot find valid addrs for {} response on intf {:?}",
                                    t, &intf_sock.intf
                                );
                                return;
                            }
                            for address in intf_addrs {
                                let t = match address {
                                    IpAddr::V4(_) => TYPE_A,
                                    IpAddr::V6(_) => TYPE_AAAA,
                                };
                                out.add_answer(
                                    &msg,
                                    Box::new(DnsAddress::new(
                                        &question.entry.name,
                                        t,
                                        CLASS_IN | CLASS_CACHE_FLUSH,
                                        ttl,
                                        address,
                                    )),
                                );
                            }
                        }
                    }
                }

                let name_to_find = question.entry.name.to_lowercase();
                let service = match self.my_services.get(&name_to_find) {
                    Some(s) => s,
                    None => continue,
                };

                let ttl = match (qtype, is_legacy_unicast) {
                    (TYPE_TXT, true) => min(LEGACY_UNICAST_RR_MAX_TTL, service.get_other_ttl()),
                    (_, true) => min(LEGACY_UNICAST_RR_MAX_TTL, service.get_host_ttl()),
                    (_, false) => service.get_host_ttl(),
                };

                if qtype == TYPE_SRV || qtype == TYPE_ANY {
                    out.add_answer(
                        &msg,
                        Box::new(DnsSrv::new(
                            &question.entry.name,
                            CLASS_IN | CLASS_CACHE_FLUSH,
                            ttl,
                            service.get_priority(),
                            service.get_weight(),
                            service.get_port(),
                            service.get_hostname().to_string(),
                        )),
                    );
                }

                if qtype == TYPE_TXT || qtype == TYPE_ANY {
                    out.add_answer(
                        &msg,
                        Box::new(DnsTxt::new(
                            &question.entry.name,
                            TYPE_TXT,
                            CLASS_IN | CLASS_CACHE_FLUSH,
                            ttl,
                            service.generate_txt(),
                        )),
                    );
                }

                if qtype == TYPE_SRV {
                    let intf_addrs = service.get_addrs_on_intf(&intf_sock.intf);
                    if intf_addrs.is_empty() {
                        error!(
                            "Cannot find valid addrs for TYPE_SRV response on intf {:?}",
                            &intf_sock.intf
                        );
                        return;
                    }
                    for address in intf_addrs {
                        let t = match address {
                            IpAddr::V4(_) => TYPE_A,
                            IpAddr::V6(_) => TYPE_AAAA,
                        };
                        out.add_additional_answer(Box::new(DnsAddress::new(
                            service.get_hostname(),
                            t,
                            CLASS_IN | CLASS_CACHE_FLUSH,
                            ttl,
                            address,
                        )));
                    }
                }
            }
        }

        if !out.answers.is_empty() {
            out.id = msg.id;
            if is_unicast_reply {
                unicast_dns_on_intf(&out, src_addr.ip(), intf_sock);
                if is_legacy_unicast {
                    self.increase_counter(Counter::RespondLegacyUnicast, 1);
                } else {
                    self.increase_counter(Counter::RespondUnicast, 1);
                }
            } else {
                broadcast_dns_on_intf(&out, intf_sock);
                self.increase_counter(Counter::Respond, 1);
            }
        }
    }

    /// Increases the value of `counter` by `count`.
    fn increase_counter(&mut self, counter: Counter, count: i64) {
        let key = counter.to_string();
        match self.counters.get_mut(&key) {
            Some(v) => *v += count,
            None => {
                self.counters.insert(key, count);
            }
        }
    }

    fn signal_sock_drain(&self) {
        let mut signal_buf = [0; 1024];

        // This recv is non-blocking as the socket is non-blocking.
        while let Ok(sz) = self.signal_sock.recv(&mut signal_buf) {
            debug!(
                "signal socket recvd: {}",
                String::from_utf8_lossy(&signal_buf[0..sz])
            );
        }
    }

    fn add_retransmission(&mut self, next_time: u64, command: Command) {
        self.retransmissions.push(ReRun { next_time, command });
        self.add_timer(next_time);
    }
}

/// All possible events sent to the client from the daemon
/// regarding service discovery.
#[derive(Debug)]
pub enum ServiceEvent {
    /// Started searching for a service type.
    SearchStarted(String),
    /// Found a specific (service_type, fullname).
    ServiceFound(String, String),
    /// Resolved a service instance with detailed info.
    ServiceResolved(ServiceInfo),
    /// A service instance (service_type, fullname) was removed.
    ServiceRemoved(String, String),
    /// Stopped searching for a service type.
    SearchStopped(String),
}

/// All possible events sent to the client from the daemon
/// regarding host resolution.
#[derive(Debug)]
#[non_exhaustive]
pub enum HostnameResolutionEvent {
    /// Started searching for the ip address of a hostname.
    SearchStarted(String),
    /// One or more addresses for a hostname has been found.
    AddressesFound(String, HashSet<IpAddr>),
    /// One or more addresses for a hostname has been removed.
    AddressesRemoved(String, HashSet<IpAddr>),
    /// The search for the ip address of a hostname has timed out.
    SearchTimeout(String),
    /// Stopped searching for the ip address of a hostname.
    SearchStopped(String),
}

/// Some notable events from the daemon besides [`ServiceEvent`].
/// These events are expected to happen infrequently.
#[derive(Clone, Debug)]
#[non_exhaustive]
pub enum DaemonEvent {
    /// Daemon unsolicitly announced a service from an interface.
    Announce(String, String),

    /// Daemon encountered an error.
    Error(Error),

    /// Daemon detected a new IP address from the host.
    IpAdd(IpAddr),

    /// Daemon detected a IP address removed from the host.
    IpDel(IpAddr),
}

/// Commands supported by the daemon
#[derive(Debug)]
enum Command {
    /// Browsing for a service type (ty_domain, next_time_delay_in_seconds, channel::sender)
    Browse(String, u32, Sender<ServiceEvent>),

    /// Resolve a hostname to IP addresses.
    ResolveHostname(String, u32, Sender<HostnameResolutionEvent>, Option<u64>), // (hostname, next_time_delay_in_seconds, sender, timeout_in_milliseconds)

    /// Register a service
    Register(ServiceInfo),

    /// Unregister a service
    Unregister(String, Sender<UnregisterStatus>), // (fullname)

    /// Announce again a service to local network
    RegisterResend(String), // (fullname)

    /// Resend unregister packet.
    UnregisterResend(Vec<u8>, IpAddr), // (packet content)

    /// Stop browsing a service type
    StopBrowse(String), // (ty_domain)

    /// Stop resolving a hostname
    StopResolveHostname(String), // (hostname)

    /// Send query to resolve a service instance.
    /// This is used when a PTR record exists but SRV & TXT records are missing.
    Resolve(String, u16), // (service_instance_fullname, try_count)

    /// Read the current values of the counters
    GetMetrics(Sender<Metrics>),

    /// Get the current status of the daemon.
    GetStatus(Sender<DaemonStatus>),

    /// Monitor noticable events in the daemon.
    Monitor(Sender<DaemonEvent>),

    SetOption(DaemonOption),

    Exit(Sender<DaemonStatus>),
}

impl fmt::Display for Command {
    fn fmt(&self, f: &mut fmt::Formatter<'_>) -> fmt::Result {
        match self {
            Command::Browse(_, _, _) => write!(f, "Command Browse"),
            Command::ResolveHostname(_, _, _, _) => write!(f, "Command ResolveHostname"),
            Command::Exit(_) => write!(f, "Command Exit"),
            Command::GetStatus(_) => write!(f, "Command GetStatus"),
            Command::GetMetrics(_) => write!(f, "Command GetMetrics"),
            Command::Monitor(_) => write!(f, "Command Monitor"),
            Command::Register(_) => write!(f, "Command Register"),
            Command::RegisterResend(_) => write!(f, "Command RegisterResend"),
            Command::SetOption(_) => write!(f, "Command SetOption"),
            Command::StopBrowse(_) => write!(f, "Command StopBrowse"),
            Command::StopResolveHostname(_) => write!(f, "Command StopResolveHostname"),
            Command::Unregister(_, _) => write!(f, "Command Unregister"),
            Command::UnregisterResend(_, _) => write!(f, "Command UnregisterResend"),
            Command::Resolve(_, _) => write!(f, "Command Resolve"),
        }
    }
}

#[derive(Debug)]
enum DaemonOption {
    ServiceNameLenMax(u8),
    EnableInterface(Vec<IfKind>),
    DisableInterface(Vec<IfKind>),
}

struct DnsCache {
    ptr: HashMap<String, Vec<DnsRecordBox>>,
    srv: HashMap<String, Vec<DnsRecordBox>>,
    txt: HashMap<String, Vec<DnsRecordBox>>,
    addr: HashMap<String, Vec<DnsRecordBox>>,

    /// A reverse lookup table from "instance fullname" to "subtype PTR name"
    subtype: HashMap<String, String>,

    /// Negative responses:
    /// A map from "instance fullname" to DnsNSec.
    nsec: HashMap<String, Vec<DnsRecordBox>>,
}

impl DnsCache {
    fn new() -> Self {
        Self {
            ptr: HashMap::new(),
            srv: HashMap::new(),
            txt: HashMap::new(),
            addr: HashMap::new(),
            subtype: HashMap::new(),
            nsec: HashMap::new(),
        }
    }

    /// Returns the list of instances that has `host` as its hostname.
    fn get_instances_on_host(&self, host: &str) -> Vec<String> {
        self.srv
            .iter()
            .filter_map(|(instance, srv_list)| {
                if let Some(item) = srv_list.first() {
                    if let Some(dns_srv) = item.any().downcast_ref::<DnsSrv>() {
                        if dns_srv.host == host {
                            return Some(instance.clone());
                        }
                    }
                }
                None
            })
            .collect()
    }

    // Returns the set of IP addresses for a hostname.
    fn get_addresses_for_host(&self, host: &str) -> HashSet<IpAddr> {
        self.addr
            .get(host)
            .into_iter()
            .flatten()
            .filter_map(|record| {
                record
                    .any()
                    .downcast_ref::<DnsAddress>()
                    .map(|addr| addr.address)
            })
            .collect()
    }

    /// Update a DNSRecord TTL if already exists, otherwise insert a new record.
    ///
    /// Returns `None` if `incoming` is invalid / unrecognized, otherwise returns
    /// (a new record, true) or (existing record with TTL updated, false).
    fn add_or_update(&mut self, incoming: DnsRecordBox) -> Option<(&DnsRecordBox, bool)> {
        let entry_name = incoming.get_name().to_string();

        // If it is PTR with subtype, store a mapping from the instance fullname
        // to the subtype in this cache.
        if incoming.get_type() == TYPE_PTR {
            let (_, subtype_opt) = split_sub_domain(&entry_name);
            if let Some(subtype) = subtype_opt {
                if let Some(ptr) = incoming.any().downcast_ref::<DnsPointer>() {
                    if !self.subtype.contains_key(&ptr.alias) {
                        self.subtype.insert(ptr.alias.clone(), subtype.to_string());
                    }
                }
            }
        }

        // get the existing records for the type.
        let record_vec = match incoming.get_type() {
            TYPE_PTR => self.ptr.entry(entry_name).or_default(),
            TYPE_SRV => self.srv.entry(entry_name).or_default(),
            TYPE_TXT => self.txt.entry(entry_name).or_default(),
            TYPE_A => self.addr.entry(entry_name).or_default(),
            TYPE_AAAA => self.addr.entry(entry_name).or_default(),
            TYPE_NSEC => self.nsec.entry(entry_name).or_default(),
            _ => return None,
        };

        // update TTL for existing record or create a new record.
        let (idx, updated) = match record_vec
            .iter_mut()
            .enumerate()
            .find(|(_idx, r)| r.matches(incoming.as_ref()))
        {
            Some((i, r)) => {
                r.reset_ttl(incoming.as_ref());
                (i, false)
            }
            None => {
                record_vec.insert(0, incoming); // A new record.
                (0, true)
            }
        };
        Some((record_vec.get(idx).unwrap(), updated))
    }

    /// Remove a record from the cache if exists, otherwise no-op
    fn remove(&mut self, record: &DnsRecordBox) -> bool {
        let mut found = false;
        let record_name = record.get_name();
        let record_vec = match record.get_type() {
            TYPE_PTR => self.ptr.get_mut(record_name),
            TYPE_SRV => self.srv.get_mut(record_name),
            TYPE_TXT => self.txt.get_mut(record_name),
            TYPE_A => self.addr.get_mut(record_name),
            TYPE_AAAA => self.addr.get_mut(record_name),
            _ => return found,
        };
        if let Some(record_vec) = record_vec {
            record_vec.retain(|x| match x.matches(record.as_ref()) {
                true => {
                    found = true;
                    false
                }
                false => true,
            });
        }
        found
    }

    /// Iterate all records and remove ones that expired, allowing
    /// a function `f` to react with the expired ones.
    fn evict_expired(&mut self, now: u64) -> Vec<DnsRecordBox> {
        self.ptr
            .values_mut()
            .chain(self.srv.values_mut())
            .chain(self.txt.values_mut())
            .chain(self.addr.values_mut())
            .flat_map(|record_boxes| {
                let mut removed = Vec::new();

                // NOTE: replacement for `extract_if`: https://github.com/rust-lang/rust/issues/43244
                let mut i = 0;
                while i < record_boxes.len() {
                    if record_boxes[i].get_record().is_expired(now) {
                        removed.push(record_boxes.remove(i));
                    } else {
                        i += 1;
                    }
                }
                removed
            })
            .collect()
    }

    /// Returns the set of instance names that are due for refresh
    /// for a `ty_domain`.
    ///
    /// For these instances, their refresh time will be updated so that
    /// they will not refresh again.
    fn refresh_due_services(&mut self, ty_domain: &str) -> HashSet<String> {
        let now = current_time_millis();

        self.ptr
            .get_mut(ty_domain)
            .into_iter()
            .flatten()
            .filter_map(|record| {
                let rec = record.get_record_mut();
                if rec.is_expired(now) || !rec.refresh_due(now) {
                    return None;
                }
                rec.refresh_no_more();

                record
                    .any()
                    .downcast_ref::<DnsPointer>()
                    .map(|dns_ptr| dns_ptr.alias.clone())
            })
            .collect()
    }

    /// Returns the set of A/AAAA records that are due for refresh for a `hostname`.
    ///
    /// For these records, their refresh time will be updated so that they will not refresh again.
    fn refresh_due_hostname_resolutions(&mut self, hostname: &str) -> HashSet<(String, IpAddr)> {
        let now = current_time_millis();

        self.addr
            .get_mut(hostname)
            .into_iter()
            .flatten()
            .filter_map(|record| {
                let rec = record.get_record_mut();
                if rec.is_expired(now) || !rec.refresh_due(now) {
                    return None;
                }
                rec.refresh_no_more();

                Some((
                    hostname.to_owned(),
                    record.any().downcast_ref::<DnsAddress>().unwrap().address,
                ))
            })
            .collect()
    }
}

/// The length of Service Domain name supported in this lib.
const DOMAIN_LEN: usize = "._tcp.local.".len();

/// Validate the length of "service_name" in a "_<service_name>.<domain_name>." string.
fn check_service_name_length(ty_domain: &str, limit: u8) -> Result<()> {
    if ty_domain.len() <= DOMAIN_LEN + 1 {
        // service name cannot be empty or only '_'.
        return Err(e_fmt!("Service type name cannot be empty: {}", ty_domain));
    }

    let service_name_len = ty_domain.len() - DOMAIN_LEN - 1; // exclude the leading `_`
    if service_name_len > limit as usize {
        return Err(e_fmt!("Service name length must be <= {} bytes", limit));
    }
    Ok(())
}

/// Validate the service name in a fully qualified name.
///
/// A Full Name = <Instance>.<Service>.<Domain>
/// The only `<Domain>` supported are "._tcp.local." and "._udp.local.".
///
/// Note: this function does not check for the length of the service name.
/// Instead `register_service` method will check the length.
fn check_service_name(fullname: &str) -> Result<()> {
    if !(fullname.ends_with("._tcp.local.") || fullname.ends_with("._udp.local.")) {
        return Err(e_fmt!(
            "Service {} must end with '._tcp.local.' or '._udp.local.'",
            fullname
        ));
    }

    let remaining: Vec<&str> = fullname[..fullname.len() - DOMAIN_LEN].split('.').collect();
    let name = remaining.last().ok_or_else(|| e_fmt!("No service name"))?;

    if &name[0..1] != "_" {
        return Err(e_fmt!("Service name must start with '_'"));
    }

    let name = &name[1..];

    if name.contains("--") {
        return Err(e_fmt!("Service name must not contain '--'"));
    }

    if name.starts_with('-') || name.ends_with('-') {
        return Err(e_fmt!("Service name (%s) may not start or end with '-'"));
    }

    let ascii_count = name.chars().filter(|c| c.is_ascii_alphabetic()).count();
    if ascii_count < 1 {
        return Err(e_fmt!(
            "Service name must contain at least one letter (eg: 'A-Za-z')"
        ));
    }

    Ok(())
}

/// Validate a hostname.
fn check_hostname(hostname: &str) -> Result<()> {
    if !hostname.ends_with(".local.") {
        return Err(e_fmt!("Hostname must end with '.local.'"));
    }

    if hostname == ".local." {
        return Err(e_fmt!(
            "The part of the hostname before '.local.' cannot be empty"
        ));
    }

    if hostname.len() > 255 {
        return Err(e_fmt!("Hostname length must be <= 255 bytes"));
    }

    Ok(())
}

fn call_service_listener(
    listeners_map: &HashMap<String, Sender<ServiceEvent>>,
    ty_domain: &str,
    event: ServiceEvent,
) {
    if let Some(listener) = listeners_map.get(ty_domain) {
        match listener.send(event) {
            Ok(()) => debug!("Sent event to listener successfully"),
            Err(e) => error!("Failed to send event: {}", e),
        }
    }
}

fn call_hostname_resolution_listener(
    listeners_map: &HashMap<String, (Sender<HostnameResolutionEvent>, Option<u64>)>,
    hostname: &str,
    event: HostnameResolutionEvent,
) {
    if let Some(listener) = listeners_map.get(hostname).map(|(l, _)| l) {
        match listener.send(event) {
            Ok(()) => debug!("Sent event to listener successfully"),
            Err(e) => error!("Failed to send event: {}", e),
        }
    }
}

/// Returns valid network interfaces in the host system.
/// Loopback interfaces are excluded.
fn my_ip_interfaces() -> Vec<Interface> {
    if_addrs::get_if_addrs()
        .unwrap_or_default()
        .into_iter()
        .filter(|i| !i.is_loopback())
        .collect()
}

/// Send an outgoing broadcast DNS query or response, and returns the packet bytes.
fn broadcast_dns_on_intf(out: &DnsOutgoing, intf: &IntfSock) -> Vec<u8> {
    let qtype = if out.is_query() { "query" } else { "response" };
    debug!(
        "Broadcasting {}: {} questions {} answers {} authorities {} additional",
        qtype,
        out.questions.len(),
        out.answers.len(),
        out.authorities.len(),
        out.additionals.len()
    );
    let packet = out.to_packet_data();
    broadcast_on_intf(&packet[..], intf);
    packet
}

/// Sends an outgoing broadcast packet, and returns the packet bytes.
fn broadcast_on_intf<'a>(packet: &'a [u8], intf: &IntfSock) -> &'a [u8] {
    if packet.len() > MAX_MSG_ABSOLUTE {
        error!("Drop over-sized packet ({})", packet.len());
        return &[];
    }

    let sock: SocketAddr = match intf.intf.addr {
        if_addrs::IfAddr::V4(_) => SocketAddrV4::new(GROUP_ADDR_V4, MDNS_PORT).into(),
        if_addrs::IfAddr::V6(_) => {
            let mut sock = SocketAddrV6::new(GROUP_ADDR_V6, MDNS_PORT, 0, 0);
            sock.set_scope_id(intf.intf.index.unwrap_or(0)); // Choose iface for multicast
            sock.into()
        }
    };

    send_packet(packet, sock, intf);
    packet
}

/// Send an outgoing unicast DNS query or response, and returns the packet bytes.
fn unicast_dns_on_intf(out: &DnsOutgoing, ip_addr: IpAddr, intf: &IntfSock) -> Vec<u8> {
    let qtype = if out.is_query() { "query" } else { "response" };
    debug!(
        "Unicasting ({}) {}: {} questions {} answers {} authorities {} additional",
        ip_addr,
        qtype,
        out.questions.len(),
        out.answers.len(),
        out.authorities.len(),
        out.additionals.len()
    );
    let packet = out.to_packet_data();
    send_packet(&packet[..], SocketAddr::new(ip_addr, MDNS_PORT), intf);
    packet
}

/// Sends out `packet` to `addr` on the socket in `intf_sock`.
fn send_packet(packet: &[u8], addr: SocketAddr, intf_sock: &IntfSock) {
    let sockaddr = SockAddr::from(addr);
    match intf_sock.sock.send_to(packet, &sockaddr) {
        Ok(sz) => debug!("sent out {} bytes on interface {:?}", sz, &intf_sock.intf),
        Err(e) => error!(
            "Failed to send to {} via {:?}: {}",
            addr, &intf_sock.intf, e
        ),
    }
}

/// Returns true if `name` is a valid instance name of format:
/// <instance>.<service_type>.<_udp|_tcp>.local.
/// Note: <instance> could contain '.' as well.
fn valid_instance_name(name: &str) -> bool {
    name.split('.').count() >= 5
}

#[cfg(test)]
mod tests {
    use super::{
        broadcast_dns_on_intf, check_service_name_length, my_ip_interfaces, new_socket_bind,
        valid_instance_name, IntfSock, ServiceDaemon, ServiceEvent, ServiceInfo, GROUP_ADDR_V4,
        MDNS_PORT,
    };
    use crate::{
        dns_parser::{DnsOutgoing, DnsPointer, CLASS_IN, FLAGS_AA, FLAGS_QR_RESPONSE, TYPE_PTR},
        service_daemon::check_hostname,
    };
    use std::{net::SocketAddr, net::SocketAddrV4, time::Duration};

    #[test]
    fn test_socketaddr_print() {
        let addr: SocketAddr = SocketAddrV4::new(GROUP_ADDR_V4, MDNS_PORT).into();
        let print = format!("{}", addr);
        assert_eq!(print, "224.0.0.251:5353");
    }

    #[test]
    fn test_instance_name() {
        assert!(valid_instance_name("my-laser._printer._tcp.local."));
        assert!(valid_instance_name("my-laser.._printer._tcp.local."));
        assert!(!valid_instance_name("_printer._tcp.local."));
    }

    #[test]
    fn test_check_service_name_length() {
        let result = check_service_name_length("_tcp", 100);
        assert!(result.is_err());
        if let Err(e) = result {
            println!("{}", e);
        }
    }

    #[test]
    fn test_check_hostname() {
        // valid hostnames
        for hostname in &[
            "my_host.local.",
            &("A".repeat(255 - ".local.".len()) + ".local."),
        ] {
            let result = check_hostname(hostname);
            assert!(result.is_ok());
        }

        // erroneous hostnames
        for hostname in &[
            "my_host.local",
            ".local.",
            &("A".repeat(256 - ".local.".len()) + ".local."),
        ] {
            let result = check_hostname(hostname);
            assert!(result.is_err());
            if let Err(e) = result {
                println!("{}", e);
            }
        }
    }

    #[test]
    fn service_with_temporarily_invalidated_ptr() {
        // Create a daemon
        let d = ServiceDaemon::new().expect("Failed to create daemon");

        let service = "_test_inval_ptr._udp.local.";
        let host_name = "my_host_tmp_invalidated_ptr.local.";
        let intfs: Vec<_> = my_ip_interfaces();
        let intf_ips: Vec<_> = intfs.iter().map(|intf| intf.ip()).collect();
        let port = 5201;
        let my_service =
            ServiceInfo::new(service, "my_instance", host_name, &intf_ips[..], port, None)
                .expect("invalid service info")
                .enable_addr_auto();
        let result = d.register(my_service.clone());
        assert!(result.is_ok());

        // Browse for a service
        let browse_chan = d.browse(service).unwrap();
        let timeout = Duration::from_secs(2);
        let mut resolved = false;

        while let Ok(event) = browse_chan.recv_timeout(timeout) {
            match event {
                ServiceEvent::ServiceResolved(info) => {
                    resolved = true;
                    println!("Resolved a service of {}", &info.get_fullname());
                    break;
                }
                e => {
                    println!("Received event {:?}", e);
                }
            }
        }

        assert!(resolved);

        println!("Stopping browse of {}", service);
        // Pause browsing so restarting will cause a new immediate query.
        // Unregistering will not work here, it will invalidate all the records.
        d.stop_browse(service).unwrap();

        // Ensure the search is stopped.
        // Reduces the chance of receiving an answer adding the ptr back to the
        // cache causing the later browse to return directly from the cache.
        // (which invalidates what this test is trying to test for.)
        let mut stopped = false;
        while let Ok(event) = browse_chan.recv_timeout(timeout) {
            match event {
                ServiceEvent::SearchStopped(_) => {
                    stopped = true;
                    println!("Stopped browsing service");
                    break;
                }
                // Other `ServiceResolved` messages may be received
                // here as they come from different interfaces.
                // That's fine for this test.
                e => {
                    println!("Received event {:?}", e);
                }
            }
        }

        assert!(stopped);

        // Invalidate the ptr from the service to the host.
        let invalidate_ptr_packet = DnsPointer::new(
            my_service.get_type(),
            TYPE_PTR,
            CLASS_IN,
            0,
            my_service.get_fullname().to_string(),
        );

        let mut packet_buffer = DnsOutgoing::new(FLAGS_QR_RESPONSE | FLAGS_AA);
        packet_buffer.add_additional_answer(Box::new(invalidate_ptr_packet));

        for intf in intfs {
            let intf_sock = IntfSock {
                intf: intf.clone(),
                sock: new_socket_bind(&intf).unwrap(),
            };
            broadcast_dns_on_intf(&packet_buffer, &intf_sock);
        }

        println!(
            "Sent PTR record invalidation. Starting second browse for {}",
            service
        );

        // Restart the browse to force the sender to re-send the announcements.
        let browse_chan = d.browse(service).unwrap();

        resolved = false;
        while let Ok(event) = browse_chan.recv_timeout(timeout) {
            match event {
                ServiceEvent::ServiceResolved(info) => {
                    resolved = true;
                    println!("Resolved a service of {}", &info.get_fullname());
                    break;
                }
                e => {
                    println!("Received event {:?}", e);
                }
            }
        }

        assert!(resolved);
        d.shutdown().unwrap();
    }
}<|MERGE_RESOLUTION|>--- conflicted
+++ resolved
@@ -2010,7 +2010,8 @@
         }
     }
 
-<<<<<<< HEAD
+
+    /// Handle incoming query packets, figure out whether and what to respond.
     fn handle_query(
         &mut self,
         msg: DnsIncoming,
@@ -2018,10 +2019,6 @@
         src_addr: SocketAddr,
         is_unicast_query: bool,
     ) {
-=======
-    /// Handle incoming query packets, figure out whether and what to respond.
-    fn handle_query(&mut self, msg: DnsIncoming, ip: &IpAddr) {
->>>>>>> 1b9647d8
         let intf_sock = match self.intf_socks.get(ip) {
             Some(sock) => sock,
             None => return,
@@ -2080,7 +2077,6 @@
             } else {
                 if qtype == TYPE_A || qtype == TYPE_AAAA || qtype == TYPE_ANY {
                     for service in self.my_services.values() {
-<<<<<<< HEAD
                         let ttl = if is_legacy_unicast {
                             min(LEGACY_UNICAST_RR_MAX_TTL, service.get_host_ttl())
                         } else {
@@ -2088,11 +2084,6 @@
                         };
 
                         if service.get_hostname() == question.entry.name.to_lowercase() {
-=======
-                        if service.get_hostname().to_lowercase()
-                            == question.entry.name.to_lowercase()
-                        {
->>>>>>> 1b9647d8
                             let intf_addrs = service.get_addrs_on_intf(&intf_sock.intf);
                             if intf_addrs.is_empty() && (qtype == TYPE_A || qtype == TYPE_AAAA) {
                                 let t = match qtype {
