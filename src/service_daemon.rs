--- conflicted
+++ resolved
@@ -1703,18 +1703,9 @@
 }
 
 /// Returns valid IPv4 interfaces in the host system.
-<<<<<<< HEAD
+/// Loopback interfaces are excluded.
 fn my_ipv4_addresses(interface: Option<&str>) -> Vec<Ifv4Addr> {
-    // Link local interfaces have the 169.254/16 prefix,
-    // see RFC 3927 for details.
-    let mut link_local_count = 0;
-
-    let mut intf_vec: Vec<Ifv4Addr> = if_addrs::get_if_addrs()
-=======
-/// Loopback interfaces are excluded.
-fn my_ipv4_interfaces() -> Vec<Ifv4Addr> {
     if_addrs::get_if_addrs()
->>>>>>> d0f7c2da
         .unwrap_or_default()
         .into_iter()
         .filter(|i| interface.is_none() || (interface.is_some() && interface.unwrap() == i.name))
