//! DNS parsing utility.
//!
//! [DnsIncoming] is the logic representation of an incoming DNS packet.
//! [DnsOutgoing] is the logic representation of an outgoing DNS packet.
//! [DnsOutPacket] is the encoded packet for [DnsOutgoing].

#[cfg(feature = "logging")]
use crate::log::debug;
use crate::{Error, Result, ServiceInfo};
use if_addrs::Interface;
use std::{
    any::Any,
    cmp,
    collections::HashMap,
    convert::TryInto,
    fmt,
    net::{IpAddr, Ipv4Addr, Ipv6Addr},
    str,
    time::SystemTime,
};

<<<<<<< HEAD
pub const TYPE_A: u16 = 1; // IPv4 address
pub const TYPE_CNAME: u16 = 5;
pub const TYPE_PTR: u16 = 12;
pub const TYPE_HINFO: u16 = 13;
pub const TYPE_TXT: u16 = 16;
pub const TYPE_AAAA: u16 = 28; // IPv6 address
pub const TYPE_SRV: u16 = 33;
pub const TYPE_NSEC: u16 = 47; // Negative responses
pub const TYPE_ANY: u16 = 255;

pub const CLASS_IN: u16 = 1;
pub const CLASS_MASK: u16 = 0x7FFF;
pub const CLASS_UNIQUE: u16 = 0x8000;
=======
pub(crate) const TYPE_A: u16 = 1; // IPv4 address
pub(crate) const TYPE_CNAME: u16 = 5;
pub(crate) const TYPE_PTR: u16 = 12;
pub(crate) const TYPE_HINFO: u16 = 13;
pub(crate) const TYPE_TXT: u16 = 16;
pub(crate) const TYPE_AAAA: u16 = 28; // IPv6 address
pub(crate) const TYPE_SRV: u16 = 33;
pub(crate) const TYPE_NSEC: u16 = 47; // Negative responses
pub(crate) const TYPE_ANY: u16 = 255;

pub(crate) const CLASS_IN: u16 = 1;
pub(crate) const CLASS_MASK: u16 = 0x7FFF;
pub(crate) const CLASS_CACHE_FLUSH: u16 = 0x8000;
>>>>>>> 16cb5cdb

/// Max size of UDP datagram payload: 9000 bytes - IP header 20 bytes - UDP header 8 bytes.
/// Reference: RFC6762: https://datatracker.ietf.org/doc/html/rfc6762#section-17
pub const MAX_MSG_ABSOLUTE: usize = 8972;

// Definitions for DNS message header "flags" field
//
// The "flags" field is 16-bit long, in this format:
// (RFC 1035 section 4.1.1)
//
//   0  1  2  3  4  5  6  7  8  9  0  1  2  3  4  5
// |QR|   Opcode  |AA|TC|RD|RA|   Z    |   RCODE   |
//
pub const FLAGS_QR_MASK: u16 = 0x8000; // mask for query/response bit
pub const FLAGS_QR_QUERY: u16 = 0x0000;
pub const FLAGS_QR_RESPONSE: u16 = 0x8000;
pub const FLAGS_AA: u16 = 0x0400; // mask for Authoritative answer bit

pub type DnsRecordBox = Box<dyn DnsRecordExt + Send>;

#[derive(Eq, PartialEq, Debug)]
pub struct DnsEntry {
    pub(crate) name: String, // always lower case.
    pub(crate) ty: u16,
    class: u16,
    cache_flush: bool,
}

impl DnsEntry {
    const fn new(name: String, ty: u16, class: u16) -> Self {
        Self {
            name,
            ty,
            class: class & CLASS_MASK,
            cache_flush: (class & CLASS_CACHE_FLUSH) != 0,
        }
    }
}

/// A DNS question entry
#[derive(Debug)]
pub struct DnsQuestion {
    pub(crate) entry: DnsEntry,
}

/// A DNS Resource Record - like a DNS entry, but has a TTL.
/// RFC: https://www.rfc-editor.org/rfc/rfc1035#section-3.2.1
///      https://www.rfc-editor.org/rfc/rfc1035#section-4.1.3
#[derive(Debug)]
pub struct DnsRecord {
    pub(crate) entry: DnsEntry,
    ttl: u32,     // in seconds, 0 means this record should not be cached
    created: u64, // UNIX time in millis
    expires: u64, // expires at this UNIX time in millis

    /// Support re-query an instance before its PTR record expires.
    /// See https://datatracker.ietf.org/doc/html/rfc6762#section-5.2
    refresh: u64, // UNIX time in millis
}

impl DnsRecord {
    fn new(name: &str, ty: u16, class: u16, ttl: u32) -> Self {
        let created = current_time_millis();
        let refresh = get_expiration_time(created, ttl, 80);
        let expires = get_expiration_time(created, ttl, 100);
        Self {
            entry: DnsEntry::new(name.to_string(), ty, class),
            ttl,
            created,
            expires,
            refresh,
        }
    }

    pub(crate) const fn get_expire_time(&self) -> u64 {
        self.expires
    }

    pub(crate) const fn get_refresh_time(&self) -> u64 {
        self.refresh
    }

    pub(crate) const fn is_expired(&self, now: u64) -> bool {
        now >= self.expires
    }

    pub(crate) const fn refresh_due(&self, now: u64) -> bool {
        now >= self.refresh
    }

    /// Updates the refresh time to be the same as the expire time so that
    /// this record will not refresh again and will just expire.
    pub(crate) fn refresh_no_more(&mut self) {
        self.refresh = get_expiration_time(self.created, self.ttl, 100);
    }

    /// Returns the remaining TTL in seconds
    fn get_remaining_ttl(&self, now: u64) -> u32 {
        let remaining_millis = get_expiration_time(self.created, self.ttl, 100) - now;
        cmp::max(0, remaining_millis / 1000) as u32
    }

<<<<<<< HEAD
    fn reset_ttl(&mut self, other: &Self) {
=======
    /// Return the absolute time for this record being created
    fn get_created(&self) -> u64 {
        self.created
    }

    /// Set the absolute expiration time in millis
    fn set_expire(&mut self, expire_at: u64) {
        self.expires = expire_at;
    }

    fn reset_ttl(&mut self, other: &DnsRecord) {
>>>>>>> 16cb5cdb
        self.ttl = other.ttl;
        self.created = other.created;
        self.refresh = get_expiration_time(self.created, self.ttl, 80);
        self.expires = get_expiration_time(self.created, self.ttl, 100);
    }
}

impl PartialEq for DnsRecord {
    fn eq(&self, other: &Self) -> bool {
        self.entry == other.entry
    }
}

pub trait DnsRecordExt: fmt::Debug {
    fn get_record(&self) -> &DnsRecord;
    fn get_record_mut(&mut self) -> &mut DnsRecord;
    fn write(&self, packet: &mut DnsOutPacket);
    fn any(&self) -> &dyn Any;

    /// Returns whether `other` record is considered the same except TTL.
    fn matches(&self, other: &dyn DnsRecordExt) -> bool;

    fn get_class(&self) -> u16 {
        self.get_record().entry.class
    }

    fn get_cache_flush(&self) -> bool {
        self.get_record().entry.cache_flush
    }

    fn get_name(&self) -> &str {
        self.get_record().entry.name.as_str()
    }
    fn get_type(&self) -> u16 {
        self.get_record().entry.ty
    }

    fn reset_ttl(&mut self, other: &dyn DnsRecordExt) {
        self.get_record_mut().reset_ttl(other.get_record());
    }

    fn get_created(&self) -> u64 {
        self.get_record().get_created()
    }

    fn set_expire(&mut self, expire_at: u64) {
        self.get_record_mut().set_expire(expire_at);
    }

    /// Returns true if another record has matched content,
    /// and if its TTL is at least half of this record's.
    fn suppressed_by_answer(&self, other: &dyn DnsRecordExt) -> bool {
        self.matches(other) && (other.get_record().ttl > self.get_record().ttl / 2)
    }

    /// Required by RFC 6762 Section 7.1: Known-Answer Suppression.
    fn suppressed_by(&self, msg: &DnsIncoming) -> bool {
        for answer in msg.answers.iter() {
            if self.suppressed_by_answer(answer.as_ref()) {
                return true;
            }
        }
        false
    }
}

#[derive(Debug)]
pub struct DnsAddress {
    pub(crate) record: DnsRecord,
    pub(crate) address: IpAddr,
}

impl DnsAddress {
    pub(crate) fn new(name: &str, ty: u16, class: u16, ttl: u32, address: IpAddr) -> Self {
        let record = DnsRecord::new(name, ty, class, ttl);
        Self { record, address }
    }
}

impl DnsRecordExt for DnsAddress {
    fn get_record(&self) -> &DnsRecord {
        &self.record
    }

    fn get_record_mut(&mut self) -> &mut DnsRecord {
        &mut self.record
    }

    fn write(&self, packet: &mut DnsOutPacket) {
        match self.address {
            IpAddr::V4(addr) => packet.write_bytes(addr.octets().as_ref()),
            IpAddr::V6(addr) => packet.write_bytes(addr.octets().as_ref()),
        };
    }

    fn any(&self) -> &dyn Any {
        self
    }

    fn matches(&self, other: &dyn DnsRecordExt) -> bool {
        if let Some(other_a) = other.any().downcast_ref::<Self>() {
            return self.address == other_a.address && self.record.entry == other_a.record.entry;
        }
        false
    }
}

/// A DNS pointer record
#[derive(Debug)]
pub struct DnsPointer {
    record: DnsRecord,
    pub(crate) alias: String, // the full name of Service Instance
}

impl DnsPointer {
    pub(crate) fn new(name: &str, ty: u16, class: u16, ttl: u32, alias: String) -> Self {
        let record = DnsRecord::new(name, ty, class, ttl);
        Self { record, alias }
    }
}

impl DnsRecordExt for DnsPointer {
    fn get_record(&self) -> &DnsRecord {
        &self.record
    }

    fn get_record_mut(&mut self) -> &mut DnsRecord {
        &mut self.record
    }

    fn write(&self, packet: &mut DnsOutPacket) {
        packet.write_name(&self.alias);
    }

    fn any(&self) -> &dyn Any {
        self
    }

    fn matches(&self, other: &dyn DnsRecordExt) -> bool {
        if let Some(other_ptr) = other.any().downcast_ref::<Self>() {
            return self.alias == other_ptr.alias && self.record.entry == other_ptr.record.entry;
        }
        false
    }
}

// In common cases, there is one and only one SRV record for a particular fullname.
#[derive(Debug)]
pub struct DnsSrv {
    pub(crate) record: DnsRecord,
    pub(crate) priority: u16,
    // lower number means higher priority. Should be 0 in common cases.
    pub(crate) weight: u16,
    // Should be 0 in common cases
    pub(crate) host: String,
    pub(crate) port: u16,
}

impl DnsSrv {
    pub(crate) fn new(
        name: &str,
        class: u16,
        ttl: u32,
        priority: u16,
        weight: u16,
        port: u16,
        host: String,
    ) -> Self {
        let record = DnsRecord::new(name, TYPE_SRV, class, ttl);
        Self {
            record,
            priority,
            weight,
            host,
            port,
        }
    }
}

impl DnsRecordExt for DnsSrv {
    fn get_record(&self) -> &DnsRecord {
        &self.record
    }

    fn get_record_mut(&mut self) -> &mut DnsRecord {
        &mut self.record
    }

    fn write(&self, packet: &mut DnsOutPacket) {
        packet.write_short(self.priority);
        packet.write_short(self.weight);
        packet.write_short(self.port);
        packet.write_name(&self.host);
    }

    fn any(&self) -> &dyn Any {
        self
    }

    fn matches(&self, other: &dyn DnsRecordExt) -> bool {
        if let Some(other_svc) = other.any().downcast_ref::<Self>() {
            return self.host == other_svc.host
                && self.port == other_svc.port
                && self.weight == other_svc.weight
                && self.priority == other_svc.priority
                && self.record.entry == other_svc.record.entry;
        }
        false
    }
}

// From RFC 6763 section 6:
//
// The format of each constituent string within the DNS TXT record is a
// single length byte, followed by 0-255 bytes of text data.
//
// DNS-SD uses DNS TXT records to store arbitrary key/value pairs
//    conveying additional information about the named service.  Each
//    key/value pair is encoded as its own constituent string within the
//    DNS TXT record, in the form "key=value" (without the quotation
//    marks).  Everything up to the first '=' character is the key (Section
//    6.4).  Everything after the first '=' character to the end of the
//    string (including subsequent '=' characters, if any) is the value
#[derive(Debug)]
pub struct DnsTxt {
    pub(crate) record: DnsRecord,
    pub(crate) text: Vec<u8>,
}

impl DnsTxt {
    pub(crate) fn new(name: &str, ty: u16, class: u16, ttl: u32, text: Vec<u8>) -> Self {
        let record = DnsRecord::new(name, ty, class, ttl);
        Self { record, text }
    }
}

impl DnsRecordExt for DnsTxt {
    fn get_record(&self) -> &DnsRecord {
        &self.record
    }

    fn get_record_mut(&mut self) -> &mut DnsRecord {
        &mut self.record
    }

    fn write(&self, packet: &mut DnsOutPacket) {
        debug!("writing text length {}", &self.text.len());
        packet.write_bytes(&self.text);
    }

    fn any(&self) -> &dyn Any {
        self
    }

    fn matches(&self, other: &dyn DnsRecordExt) -> bool {
        if let Some(other_txt) = other.any().downcast_ref::<Self>() {
            return self.text == other_txt.text && self.record.entry == other_txt.record.entry;
        }
        false
    }
}

/// A DNS host information record
#[derive(Debug)]
struct DnsHostInfo {
    record: DnsRecord,
    cpu: String,
    os: String,
}

impl DnsHostInfo {
    fn new(name: &str, ty: u16, class: u16, ttl: u32, cpu: String, os: String) -> Self {
        let record = DnsRecord::new(name, ty, class, ttl);
        Self { record, cpu, os }
    }
}

impl DnsRecordExt for DnsHostInfo {
    fn get_record(&self) -> &DnsRecord {
        &self.record
    }

    fn get_record_mut(&mut self) -> &mut DnsRecord {
        &mut self.record
    }

    fn write(&self, packet: &mut DnsOutPacket) {
        println!("writing HInfo: cpu {} os {}", &self.cpu, &self.os);
        packet.write_bytes(self.cpu.as_bytes());
        packet.write_bytes(self.os.as_bytes());
    }

    fn any(&self) -> &dyn Any {
        self
    }

    fn matches(&self, other: &dyn DnsRecordExt) -> bool {
        if let Some(other_hinfo) = other.any().downcast_ref::<Self>() {
            return self.cpu == other_hinfo.cpu
                && self.os == other_hinfo.os
                && self.record.entry == other_hinfo.record.entry;
        }
        false
    }
}

/// Record for negative responses
///
/// [RFC4034 section 4.1](https://datatracker.ietf.org/doc/html/rfc4034#section-4.1)
/// and
/// [RFC6762 section 6.1](https://datatracker.ietf.org/doc/html/rfc6762#section-6.1)
#[derive(Debug)]
pub struct DnsNSec {
    record: DnsRecord,
    next_domain: String,
    type_bitmap: Vec<u8>,
}

impl DnsNSec {
    fn new(name: &str, class: u16, ttl: u32, next_domain: String, type_bitmap: Vec<u8>) -> Self {
        let record = DnsRecord::new(name, TYPE_NSEC, class, ttl);
        Self {
            record,
            next_domain,
            type_bitmap,
        }
    }

    /// Returns the types marked by `type_bitmap`
    pub(crate) fn _types(&self) -> Vec<u16> {
        // From RFC 4034: 4.1.2 The Type Bit Maps Field
        // https://datatracker.ietf.org/doc/html/rfc4034#section-4.1.2
        //
        // Each bitmap encodes the low-order 8 bits of RR types within the
        // window block, in network bit order.  The first bit is bit 0.  For
        // window block 0, bit 1 corresponds to RR type 1 (A), bit 2 corresponds
        // to RR type 2 (NS), and so forth.

        let mut bit_num = 0;
        let mut results = Vec::new();

        for byte in self.type_bitmap.iter() {
            let mut bit_mask: u8 = 0x80; // for bit 0 in network bit order

            // check every bit in this byte, one by one.
            for _ in 0..8 {
                if (byte & bit_mask) != 0 {
                    results.push(bit_num);
                }
                bit_num += 1;
                bit_mask >>= 1; // mask for the next bit
            }
        }
        results
    }
}

impl DnsRecordExt for DnsNSec {
    fn get_record(&self) -> &DnsRecord {
        &self.record
    }

    fn get_record_mut(&mut self) -> &mut DnsRecord {
        &mut self.record
    }

    fn write(&self, packet: &mut DnsOutPacket) {
        packet.write_bytes(self.next_domain.as_bytes());
        packet.write_bytes(&self.type_bitmap);
    }

    fn any(&self) -> &dyn Any {
        self
    }

    fn matches(&self, other: &dyn DnsRecordExt) -> bool {
        if let Some(other_record) = other.any().downcast_ref::<Self>() {
            return self.next_domain == other_record.next_domain
                && self.type_bitmap == other_record.type_bitmap
                && self.record.entry == other_record.record.entry;
        }
        false
    }
}

#[derive(PartialEq)]
enum PacketState {
    Init = 0,
    Finished = 1,
}

pub struct DnsOutPacket {
    pub(crate) data: Vec<Vec<u8>>,
    size: usize,
    state: PacketState,
    names: HashMap<String, u16>, // k: name, v: offset
}

impl DnsOutPacket {
    pub(crate) fn new() -> Self {
        Self {
            data: Vec::new(),
            size: 12,
            state: PacketState::Init,
            names: HashMap::new(),
        }
    }

    fn write_question(&mut self, question: &DnsQuestion) {
        self.write_name(&question.entry.name);
        self.write_short(question.entry.ty);
        self.write_short(question.entry.class);
    }

    /// Writes a record (answer, authoritative answer, additional)
    /// Returns true if a record is written successfully, otherwise false.
    fn write_record(&mut self, record_ext: &dyn DnsRecordExt, now: u64) -> bool {
        if self.state == PacketState::Finished {
            return false;
        }

        let start_data_length = self.data.len();
        let start_size = self.size;

        let record = record_ext.get_record();
        self.write_name(&record.entry.name);
        self.write_short(record.entry.ty);
        if record.entry.cache_flush {
            // check "multicast"
            self.write_short(record.entry.class | CLASS_CACHE_FLUSH);
        } else {
            self.write_short(record.entry.class);
        }

        if now == 0 {
            self.write_u32(record.ttl);
        } else {
            self.write_u32(record.get_remaining_ttl(now));
        }

        let index = self.data.len();

        // Adjust size for the short we will write before this record
        self.size += 2;
        record_ext.write(self);
        self.size -= 2;

        let length: usize = self.data[index..].iter().map(|x| x.len()).sum();
        self.insert_short(index, length as u16);

        if self.size > MAX_MSG_ABSOLUTE {
            self.data.truncate(start_data_length);
            self.size = start_size;
            self.state = PacketState::Finished;
            return false;
        }

        true
    }

    pub(crate) fn insert_short(&mut self, index: usize, value: u16) {
        self.data.insert(index, value.to_be_bytes().to_vec());
        self.size += 2;
    }

    // Write name to packet
    //
    // [RFC1035]
    // 4.1.4. Message compression
    //
    // In order to reduce the size of messages, the domain system utilizes a
    // compression scheme which eliminates the repetition of domain names in a
    // message.  In this scheme, an entire domain name or a list of labels at
    // the end of a domain name is replaced with a pointer to a prior occurrence
    // of the same name.
    // The pointer takes the form of a two octet sequence:
    //     +--+--+--+--+--+--+--+--+--+--+--+--+--+--+--+--+
    //     | 1  1|                OFFSET                   |
    //     +--+--+--+--+--+--+--+--+--+--+--+--+--+--+--+--+
    // The first two bits are ones.  This allows a pointer to be distinguished
    // from a label, since the label must begin with two zero bits because
    // labels are restricted to 63 octets or less.  (The 10 and 01 combinations
    // are reserved for future use.)  The OFFSET field specifies an offset from
    // the start of the message (i.e., the first octet of the ID field in the
    // domain header).  A zero offset specifies the first byte of the ID field,
    // etc.
    fn write_name(&mut self, name: &str) {
        // ignore the ending "." if exists
        let end = name.len();
        let end = if end > 0 && &name[end - 1..] == "." {
            end - 1
        } else {
            end
        };

        let mut here = 0;
        while here < end {
            const POINTER_MASK: u16 = 0xC000;
            let remaining = &name[here..end];

            // Check if 'remaining' already appeared in this message
            match self.names.get(remaining).copied() {
                Some(offset) => {
                    let pointer = offset | POINTER_MASK;
                    self.write_short(pointer);
                    // println!(
                    //     "written pointer {} ({}) for {}",
                    //     pointer,
                    //     pointer ^ POINTER_MASK,
                    //     remaining
                    // );
                    break;
                }
                None => {
                    // Remember the remaining parts so we can point to it
                    self.names.insert(remaining.to_string(), self.size as u16);
                    // println!("set offset {} for {}", self.size, remaining);

                    // Find the current label to write into the packet
                    let stop = remaining.find('.').map_or(end, |i| here + i);
                    let label = &name[here..stop];
                    self.write_utf8(label);

                    here = stop + 1; // move past the current label
                }
            }

            if here >= end {
                self.write_byte(0); // name ends with 0 if not using a pointer
            }
        }
    }

    fn write_utf8(&mut self, utf: &str) {
        assert!(utf.len() < 64);
        self.write_byte(utf.len() as u8);
        self.write_bytes(utf.as_bytes());
    }

    fn write_bytes(&mut self, s: &[u8]) {
        self.data.push(s.to_vec());
        self.size += s.len();
    }

    fn write_u32(&mut self, int: u32) {
        self.data.push(int.to_be_bytes().to_vec());
        self.size += 4;
    }

    fn write_short(&mut self, short: u16) {
        self.data.push(short.to_be_bytes().to_vec());
        self.size += 2;
    }

    fn write_byte(&mut self, byte: u8) {
        self.data.push(vec![byte]);
        self.size += 1;
    }
}

/// Representation of an outgoing packet. The actual encoded packet
/// is [DnsOutPacket].
pub struct DnsOutgoing {
    flags: u16,
    pub(crate) id: u16,
    multicast: bool,
    pub(crate) questions: Vec<DnsQuestion>,
    pub(crate) answers: Vec<(Box<dyn DnsRecordExt>, u64)>,
    pub(crate) authorities: Vec<DnsPointer>,
    pub(crate) additionals: Vec<DnsRecordBox>,
}

impl DnsOutgoing {
    pub(crate) fn new(flags: u16) -> Self {
        Self {
            flags,
            id: 0,
            multicast: true,
            questions: Vec::new(),
            answers: Vec::new(),
            authorities: Vec::new(),
            additionals: Vec::new(),
        }
    }

    pub(crate) const fn is_query(&self) -> bool {
        (self.flags & FLAGS_QR_MASK) == FLAGS_QR_QUERY
    }

    const fn _is_response(&self) -> bool {
        (self.flags & FLAGS_QR_MASK) == FLAGS_QR_RESPONSE
    }

    // Adds an additional answer

    // From: RFC 6763, DNS-Based Service Discovery, February 2013

    // 12.  DNS Additional Record Generation

    //    DNS has an efficiency feature whereby a DNS server may place
    //    additional records in the additional section of the DNS message.
    //    These additional records are records that the client did not
    //    explicitly request, but the server has reasonable grounds to expect
    //    that the client might request them shortly, so including them can
    //    save the client from having to issue additional queries.

    //    This section recommends which additional records SHOULD be generated
    //    to improve network efficiency, for both Unicast and Multicast DNS-SD
    //    responses.

    // 12.1.  PTR Records

    //    When including a DNS-SD Service Instance Enumeration or Selective
    //    Instance Enumeration (subtype) PTR record in a response packet, the
    //    server/responder SHOULD include the following additional records:

    //    o  The SRV record(s) named in the PTR rdata.
    //    o  The TXT record(s) named in the PTR rdata.
    //    o  All address records (type "A" and "AAAA") named in the SRV rdata.

    // 12.2.  SRV Records

    //    When including an SRV record in a response packet, the
    //    server/responder SHOULD include the following additional records:

    //    o  All address records (type "A" and "AAAA") named in the SRV rdata.
    pub(crate) fn add_additional_answer(&mut self, answer: DnsRecordBox) {
        debug!("add_additional_answer: {:?}", &answer);
        self.additionals.push(answer);
    }

    /// Returns true if `answer` is added to the outgoing msg.
    /// Returns false if `answer` was not added as it expired or suppressed by the incoming `msg`.
    pub(crate) fn add_answer(&mut self, msg: &DnsIncoming, answer: Box<dyn DnsRecordExt>) -> bool {
        debug!("Check for add_answer");
        if !answer.suppressed_by(msg) {
            return self.add_answer_at_time(answer, 0);
        }
        false
    }

    /// Returns true if `answer` is added to the outgoing msg.
    /// Returns false if the answer is expired `now` hence not added.
    /// If `now` is 0, do not check if the answer expires.
    pub(crate) fn add_answer_at_time(&mut self, answer: Box<dyn DnsRecordExt>, now: u64) -> bool {
        debug!("Check for add_answer_at_time");
        if now == 0 || !answer.get_record().is_expired(now) {
            debug!("add_answer push: {:?}", &answer);
            self.answers.push((answer, now));
            return true;
        }
        false
    }

    /// Adds PTR answer and SRV, TXT, ADDR answers.
    /// See https://tools.ietf.org/html/rfc6763#section-12.1
    ///
    /// If there are no addresses on the LAN of `intf`, we will not
    /// add any answers for `service`. In other words, we only
    /// add addresses that are valid on `intf`.
    pub(crate) fn add_answer_with_additionals(
        &mut self,
        msg: &DnsIncoming,
        service: &ServiceInfo,
        intf: &Interface,
    ) {
        let intf_addrs = service.get_addrs_on_intf(intf);
        if intf_addrs.is_empty() {
            debug!("No addrs on LAN of intf {:?}", intf);
            return;
        }

        let ptr_added = self.add_answer(
            msg,
            Box::new(DnsPointer::new(
                service.get_type(),
                TYPE_PTR,
                CLASS_IN,
                service.get_other_ttl(),
                service.get_fullname().to_string(),
            )),
        );

        if !ptr_added {
            debug!("answer was not added for msg {:?}", msg);
            return;
        }

        if let Some(sub) = service.get_subtype() {
            debug!("Adding subdomain {}", sub);
            self.add_additional_answer(Box::new(DnsPointer::new(
                sub,
                TYPE_PTR,
                CLASS_IN,
                service.get_other_ttl(),
                service.get_fullname().to_string(),
            )));
        }

        // Add recommended additional answers according to
        // https://tools.ietf.org/html/rfc6763#section-12.1.
        self.add_additional_answer(Box::new(DnsSrv::new(
            service.get_fullname(),
            CLASS_IN | CLASS_CACHE_FLUSH,
            service.get_host_ttl(),
            service.get_priority(),
            service.get_weight(),
            service.get_port(),
            service.get_hostname().to_string(),
        )));

        self.add_additional_answer(Box::new(DnsTxt::new(
            service.get_fullname(),
            TYPE_TXT,
            CLASS_IN | CLASS_CACHE_FLUSH,
            service.get_host_ttl(),
            service.generate_txt(),
        )));

        for address in intf_addrs {
            let t = match address {
                IpAddr::V4(_) => TYPE_A,
                IpAddr::V6(_) => TYPE_AAAA,
            };

            self.add_additional_answer(Box::new(DnsAddress::new(
                service.get_hostname(),
                t,
                CLASS_IN | CLASS_CACHE_FLUSH,
                service.get_host_ttl(),
                address,
            )));
        }
    }

    pub(crate) fn add_question(&mut self, name: &str, qtype: u16) {
        let q = DnsQuestion {
            entry: DnsEntry::new(name.to_string(), qtype, CLASS_IN),
        };
        self.questions.push(q);
    }

    pub(crate) fn to_packet_data(&self) -> Vec<u8> {
        let mut packet = DnsOutPacket::new();
        if packet.state != PacketState::Finished {
            for question in self.questions.iter() {
                packet.write_question(question);
            }

            let mut answer_count = 0;
            for (answer, time) in self.answers.iter() {
                if packet.write_record(answer.as_ref(), *time) {
                    answer_count += 1;
                }
            }

            let mut auth_count = 0;
            for auth in self.authorities.iter() {
                auth_count += u16::from(packet.write_record(auth, 0));
            }

            let mut addi_count = 0;
            for addi in self.additionals.iter() {
                addi_count += u16::from(packet.write_record(addi.as_ref(), 0));
            }

            packet.state = PacketState::Finished;

            packet.insert_short(0, addi_count);
            packet.insert_short(0, auth_count);
            packet.insert_short(0, answer_count);
            packet.insert_short(0, self.questions.len() as u16);
            packet.insert_short(0, self.flags);
            if self.multicast {
                packet.insert_short(0, 0);
            } else {
                packet.insert_short(0, self.id);
            }
        }

        packet.data.concat()
    }
}

#[derive(Debug)]
pub struct DnsIncoming {
    offset: usize,
    data: Vec<u8>,
    pub(crate) questions: Vec<DnsQuestion>,
    /// This field includes records in the `answers` section
    /// and in the `additionals` section.
    pub(crate) answers: Vec<DnsRecordBox>,
    pub(crate) id: u16,
    flags: u16,
    pub(crate) num_questions: u16,
    pub(crate) num_answers: u16,
    pub(crate) num_authorities: u16,
    pub(crate) num_additionals: u16,
}

impl DnsIncoming {
    const HEADER_LEN: usize = 12;

    pub(crate) fn new(data: Vec<u8>) -> Result<Self> {
        let mut incoming = Self {
            offset: 0,
            data,
            questions: Vec::new(),
            answers: Vec::new(),
            id: 0,
            flags: 0,
            num_questions: 0,
            num_answers: 0,
            num_authorities: 0,
            num_additionals: 0,
        };

        incoming.read_header()?;
        incoming.read_questions()?;
        incoming.read_others()?;
        Ok(incoming)
    }

    pub(crate) const fn is_query(&self) -> bool {
        (self.flags & FLAGS_QR_MASK) == FLAGS_QR_QUERY
    }

    pub(crate) const fn is_response(&self) -> bool {
        (self.flags & FLAGS_QR_MASK) == FLAGS_QR_RESPONSE
    }

    fn read_header(&mut self) -> Result<()> {
        if self.data.len() < Self::HEADER_LEN {
            return Err(Error::Msg(format!(
                "DNS incoming: header is too short: {} bytes",
                self.data.len()
            )));
        }

        let data = &self.data[0..];
        self.id = u16_from_be_slice(&data[..2]);
        self.flags = u16_from_be_slice(&data[2..4]);
        self.num_questions = u16_from_be_slice(&data[4..6]);
        self.num_answers = u16_from_be_slice(&data[6..8]);
        self.num_authorities = u16_from_be_slice(&data[8..10]);
        self.num_additionals = u16_from_be_slice(&data[10..12]);

        self.offset = Self::HEADER_LEN;

        debug!(
            "read_header: id {}, {} questions {} answers {} authorities {} additionals",
            self.id,
            self.num_questions,
            self.num_answers,
            self.num_authorities,
            self.num_additionals
        );
        Ok(())
    }

    fn read_questions(&mut self) -> Result<()> {
        debug!("read_questions: {}", &self.num_questions);
        for i in 0..self.num_questions {
            let name = self.read_name()?;

            let data = &self.data[self.offset..];
            if data.len() < 4 {
                return Err(Error::Msg(format!(
                    "DNS incoming: question idx {} too short: {}",
                    i,
                    data.len()
                )));
            }
            let ty = u16_from_be_slice(&data[..2]);
            let class = u16_from_be_slice(&data[2..4]);
            self.offset += 4;

            self.questions.push(DnsQuestion {
                entry: DnsEntry::new(name, ty, class),
            });
        }
        Ok(())
    }

    /// Decodes all answers, authorities and additionals.
    fn read_others(&mut self) -> Result<()> {
        let n = self.num_answers + self.num_authorities + self.num_additionals;
        debug!("read_others: {}", n);

        // RFC 1035: https://datatracker.ietf.org/doc/html/rfc1035#section-3.2.1
        //
        // All RRs have the same top level format shown below:
        //         1  1  1  1  1  1
        // 0  1  2  3  4  5  6  7  8  9  0  1  2  3  4  5
        // +--+--+--+--+--+--+--+--+--+--+--+--+--+--+--+--+
        // |                                               |
        // /                                               /
        // /                      NAME                     /
        // |                                               |
        // +--+--+--+--+--+--+--+--+--+--+--+--+--+--+--+--+
        // |                      TYPE                     |
        // +--+--+--+--+--+--+--+--+--+--+--+--+--+--+--+--+
        // |                     CLASS                     |
        // +--+--+--+--+--+--+--+--+--+--+--+--+--+--+--+--+
        // |                      TTL                      |
        // |                                               |
        // +--+--+--+--+--+--+--+--+--+--+--+--+--+--+--+--+
        // |                   RDLENGTH                    |
        // +--+--+--+--+--+--+--+--+--+--+--+--+--+--+--+--|
        // /                     RDATA                     /
        // /                                               /
        // +--+--+--+--+--+--+--+--+--+--+--+--+--+--+--+--+

        for _ in 0..n {
            let name = self.read_name()?;
            let slice = &self.data[self.offset..];

            // Muse have at least TYPE, CLASS, TTL, RDLENGTH fields: 10 bytes.
            if slice.len() < 10 {
                return Err(Error::Msg(format!(
                    "read_others: RR '{}' is too short after name: {} bytes",
                    &name,
                    slice.len()
                )));
            }

            let ty = u16_from_be_slice(&slice[..2]);
            let class = u16_from_be_slice(&slice[2..4]);
            let ttl = u32_from_be_slice(&slice[4..8]);
            let length = u16_from_be_slice(&slice[8..10]) as usize;
            self.offset += 10;
            let next_offset = self.offset + length;

            // decode RDATA based on the record type.
            let rec: Option<DnsRecordBox> = match ty {
                TYPE_CNAME | TYPE_PTR => Some(Box::new(DnsPointer::new(
                    &name,
                    ty,
                    class,
                    ttl,
                    self.read_name()?,
                ))),
                TYPE_TXT => Some(Box::new(DnsTxt::new(
                    &name,
                    ty,
                    class,
                    ttl,
                    self.read_vec(length),
                ))),
                TYPE_SRV => Some(Box::new(DnsSrv::new(
                    &name,
                    class,
                    ttl,
                    self.read_u16(),
                    self.read_u16(),
                    self.read_u16(),
                    self.read_name()?,
                ))),
                TYPE_HINFO => Some(Box::new(DnsHostInfo::new(
                    &name,
                    ty,
                    class,
                    ttl,
                    self.read_char_string(),
                    self.read_char_string(),
                ))),
                TYPE_A => Some(Box::new(DnsAddress::new(
                    &name,
                    ty,
                    class,
                    ttl,
                    self.read_ipv4().into(),
                ))),
                TYPE_AAAA => Some(Box::new(DnsAddress::new(
                    &name,
                    ty,
                    class,
                    ttl,
                    self.read_ipv6().into(),
                ))),
                TYPE_NSEC => Some(Box::new(DnsNSec::new(
                    &name,
                    class,
                    ttl,
                    self.read_name()?,
                    self.read_type_bitmap()?,
                ))),
                x => {
                    debug!("Unknown DNS record type: {} name: {}", x, &name);
                    self.offset += length;
                    None
                }
            };

            // sanity check.
            if self.offset != next_offset {
                return Err(Error::Msg(format!(
                    "read_others: decode offset error for RData type {} record: {:?} offset: {} expected offset: {}",
                    ty, &rec, self.offset, next_offset,
                )));
            }

            if let Some(record) = rec {
                debug!("{:?}", &record);
                self.answers.push(record);
            }
        }

        Ok(())
    }

    fn read_char_string(&mut self) -> String {
        let length = self.data[self.offset];
        self.offset += 1;
        self.read_string(length as usize)
    }

    fn read_u16(&mut self) -> u16 {
        let slice = &self.data[self.offset..];
        let num = u16_from_be_slice(&slice[..2]);
        self.offset += 2;
        num
    }

    /// Reads the "Type Bit Map" block for a DNS NSEC record.
    fn read_type_bitmap(&mut self) -> Result<Vec<u8>> {
        // From RFC 6762: 6.1.  Negative Responses
        // https://datatracker.ietf.org/doc/html/rfc6762#section-6.1
        //   o The Type Bit Map block number is 0.
        //   o The Type Bit Map block length byte is a value in the range 1-32.
        //   o The Type Bit Map data is 1-32 bytes, as indicated by length
        //     byte.
        let block_num = self.data[self.offset];
        self.offset += 1;
        if block_num != 0 {
            return Err(Error::Msg(format!(
                "NSEC block number is not 0: {}",
                block_num
            )));
        }

        let block_len = self.data[self.offset] as usize;
        if !(1..=32).contains(&block_len) {
            return Err(Error::Msg(format!(
                "NSEC block length must be in the range 1-32: {}",
                block_len
            )));
        }
        self.offset += 1;

        let end = self.offset + block_len;
        if end > self.data.len() {
            return Err(Error::Msg(format!(
                "NSEC block overflow: {} over RData len {}",
                end,
                self.data.len()
            )));
        }
        let bitmap = self.data[self.offset..end].to_vec();
        self.offset += block_len;

        Ok(bitmap)
    }

    fn read_vec(&mut self, length: usize) -> Vec<u8> {
        let v = self.data[self.offset..self.offset + length].to_vec();
        self.offset += length;
        v
    }

    fn read_ipv4(&mut self) -> Ipv4Addr {
        let bytes: [u8; 4] = (&self.data)[self.offset..self.offset + 4]
            .try_into()
            .unwrap();
        self.offset += bytes.len();
        Ipv4Addr::from(bytes)
    }

    fn read_ipv6(&mut self) -> Ipv6Addr {
        let bytes: [u8; 16] = (&self.data)[self.offset..self.offset + 16]
            .try_into()
            .unwrap();
        self.offset += bytes.len();
        Ipv6Addr::from(bytes)
    }

    fn read_string(&mut self, length: usize) -> String {
        let s = str::from_utf8(&self.data[self.offset..self.offset + length]).unwrap();
        self.offset += length;
        s.to_string()
    }

    /// Reads a domain name at the current location of `self.data`.
    ///
    /// See https://datatracker.ietf.org/doc/html/rfc1035#section-3.1 for
    /// domain name encoding.
    fn read_name(&mut self) -> Result<String> {
        let data = &self.data[..];
        let mut offset = self.offset;
        let mut name = "".to_string();
        let mut at_end = false;

        // From RFC1035:
        // "...Domain names in messages are expressed in terms of a sequence of labels.
        // Each label is represented as a one octet length field followed by that
        // number of octets."
        loop {
            if offset >= data.len() {
                return Err(Error::Msg(format!(
                    "read_name: offset: {} data len {}. DnsIncoming: {:?}",
                    offset,
                    data.len(),
                    self
                )));
            }
            let length = data[offset];

            // From RFC1035:
            // "...Since every domain name ends with the null label of
            // the root, a domain name is terminated by a length byte of zero."
            if length == 0 {
                if !at_end {
                    self.offset = offset + 1;
                }
                break; // The end of the name
            }

            // Check the first 2 bits for possible "Message compression".
            match length & 0xC0 {
                0x00 => {
                    // regular utf8 string with length
                    offset += 1;
                    let ending = offset + length as usize;

                    // Never read beyond the whole data length.
                    if ending > data.len() {
                        return Err(Error::Msg(format!(
                            "read_name: ending {} exceeds data length {}",
                            ending,
                            data.len()
                        )));
                    }

                    name += str::from_utf8(&data[offset..ending])
                        .map_err(|e| Error::Msg(format!("read_name: from_utf8: {}", e)))?;
                    name += ".";
                    offset += length as usize;
                }
                0xC0 => {
                    // Message compression.
                    // See https://datatracker.ietf.org/doc/html/rfc1035#section-4.1.4
                    let pointer = (u16_from_be_slice(&data[offset..]) ^ 0xC000) as usize;
                    if pointer >= offset {
                        return Err(Error::Msg(format!(
                            "Bad name with invalid message compression: pointer {} offset {} data (so far): {:x?}",
                            &pointer, &offset, &data[..offset]
                        )));
                    }

                    if !at_end {
                        self.offset = offset + 2;
                        at_end = true;
                    }
                    offset = pointer;
                }
                _ => {
                    return Err(Error::Msg(format!(
                        "Bad name with invalid length: 0x{:x} offset {}, data (so far): {:x?}",
                        length,
                        offset,
                        &data[..offset]
                    )));
                }
            };
        }

        Ok(name)
    }
}

/// Returns UNIX time in millis
pub fn current_time_millis() -> u64 {
    SystemTime::now()
        .duration_since(SystemTime::UNIX_EPOCH)
        .expect("failed to get current UNIX time")
        .as_millis() as u64
}

const fn u16_from_be_slice(bytes: &[u8]) -> u16 {
    let u8_array: [u8; 2] = [bytes[0], bytes[1]];
    u16::from_be_bytes(u8_array)
}

const fn u32_from_be_slice(s: &[u8]) -> u32 {
    let u8_array: [u8; 4] = [s[0], s[1], s[2], s[3]];
    u32::from_be_bytes(u8_array)
}

/// Returns the time in millis at which this record will have expired
/// by a certain percentage.
const fn get_expiration_time(created: u64, ttl: u32, percent: u32) -> u64 {
    created + (ttl * percent * 10) as u64
}

#[cfg(test)]
mod tests {
    use crate::dns_parser::{TYPE_A, TYPE_AAAA};

    use super::{
        DnsIncoming, DnsNSec, DnsOutgoing, DnsSrv, CLASS_CACHE_FLUSH, CLASS_IN, FLAGS_QR_QUERY,
        FLAGS_QR_RESPONSE, TYPE_PTR,
    };

    #[test]
    fn test_read_name_invalid_length() {
        let name = "test_read";
        let mut out = DnsOutgoing::new(FLAGS_QR_QUERY);
        out.add_question(name, TYPE_PTR);
        let data = out.to_packet_data();

        // construct invalid data.
        let max_len = data.len() as u8;
        let mut data_with_invalid_name_length = data.clone();
        let mut data_with_larger_name_length = data.clone();
        let name_length_offset = 12;

        // 0x9 is the length of `name`
        // 0x80 (0b1000_0000) has two leading bits `10`, which is invalid.
        data_with_invalid_name_length[name_length_offset] = 0x9 | 0b1000_0000;

        // The original data is fine.
        let incoming = DnsIncoming::new(data);
        assert!(incoming.is_ok());

        // The data with invalid name length is not fine.
        let invalid = DnsIncoming::new(data_with_invalid_name_length);
        assert!(invalid.is_err());
        if let Err(e) = invalid {
            println!("error: {}", e);
        }

        // Another error case: `length`` is larger than the actual string length.
        data_with_larger_name_length[name_length_offset] = max_len + 1;
        let invalid = DnsIncoming::new(data_with_larger_name_length);
        assert!(invalid.is_err());
        if let Err(e) = invalid {
            println!("error: {}", e);
        }
    }

    /// Tests DnsIncoming::read_others()
    #[test]
    fn test_rr_too_short_after_name() {
        let name = "test_rr_too_short._udp.local.";
        let mut response = DnsOutgoing::new(FLAGS_QR_RESPONSE);
        response.add_additional_answer(Box::new(DnsSrv::new(
            name,
            CLASS_IN | CLASS_CACHE_FLUSH,
            1,
            1,
            1,
            9000,
            "instance1".to_string(),
        )));
        let data = response.to_packet_data();
        let mut data_too_short = data.clone();

        // verify the original data is good.
        let incoming = DnsIncoming::new(data);
        assert!(incoming.is_ok());

        // verify that truncated data will cause an error.
        data_too_short.truncate(DnsIncoming::HEADER_LEN + name.len() + 2);
        let invalid = DnsIncoming::new(data_too_short);
        assert!(invalid.is_err());
        if let Err(e) = invalid {
            println!("error: {}", e);
        }
    }

    #[test]
    fn test_dns_nsec() {
        let name = "instance1._nsec_test._udp.local.";
        let next_domain = name.to_string();
        let type_bitmap = vec![64, 0, 0, 8]; // Two bits set to '1': bit 1 and bit 28.
        let nsec = DnsNSec::new(
            name,
            CLASS_IN | CLASS_CACHE_FLUSH,
            1,
            next_domain,
            type_bitmap,
        );
        let absent_types = nsec._types();
        assert_eq!(absent_types.len(), 2);
        assert_eq!(absent_types[0], TYPE_A);
        assert_eq!(absent_types[1], TYPE_AAAA);
    }
}<|MERGE_RESOLUTION|>--- conflicted
+++ resolved
@@ -19,7 +19,6 @@
     time::SystemTime,
 };
 
-<<<<<<< HEAD
 pub const TYPE_A: u16 = 1; // IPv4 address
 pub const TYPE_CNAME: u16 = 5;
 pub const TYPE_PTR: u16 = 12;
@@ -32,22 +31,7 @@
 
 pub const CLASS_IN: u16 = 1;
 pub const CLASS_MASK: u16 = 0x7FFF;
-pub const CLASS_UNIQUE: u16 = 0x8000;
-=======
-pub(crate) const TYPE_A: u16 = 1; // IPv4 address
-pub(crate) const TYPE_CNAME: u16 = 5;
-pub(crate) const TYPE_PTR: u16 = 12;
-pub(crate) const TYPE_HINFO: u16 = 13;
-pub(crate) const TYPE_TXT: u16 = 16;
-pub(crate) const TYPE_AAAA: u16 = 28; // IPv6 address
-pub(crate) const TYPE_SRV: u16 = 33;
-pub(crate) const TYPE_NSEC: u16 = 47; // Negative responses
-pub(crate) const TYPE_ANY: u16 = 255;
-
-pub(crate) const CLASS_IN: u16 = 1;
-pub(crate) const CLASS_MASK: u16 = 0x7FFF;
-pub(crate) const CLASS_CACHE_FLUSH: u16 = 0x8000;
->>>>>>> 16cb5cdb
+pub const CLASS_CACHE_FLUSH: u16 = 0x8000;
 
 /// Max size of UDP datagram payload: 9000 bytes - IP header 20 bytes - UDP header 8 bytes.
 /// Reference: RFC6762: https://datatracker.ietf.org/doc/html/rfc6762#section-17
@@ -150,9 +134,6 @@
         cmp::max(0, remaining_millis / 1000) as u32
     }
 
-<<<<<<< HEAD
-    fn reset_ttl(&mut self, other: &Self) {
-=======
     /// Return the absolute time for this record being created
     fn get_created(&self) -> u64 {
         self.created
@@ -164,7 +145,6 @@
     }
 
     fn reset_ttl(&mut self, other: &DnsRecord) {
->>>>>>> 16cb5cdb
         self.ttl = other.ttl;
         self.created = other.created;
         self.refresh = get_expiration_time(self.created, self.ttl, 80);
